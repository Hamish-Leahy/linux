--- conflicted
+++ resolved
@@ -382,17 +382,10 @@
 }
 
 static void pci1xxxx_process_write_data(struct uart_port *port,
-<<<<<<< HEAD
-					struct circ_buf *xmit,
 					int *data_empty_count,
 					u32 *valid_byte_count)
 {
-=======
-					int *data_empty_count,
-					u32 *valid_byte_count)
-{
 	struct tty_port *tport = &port->state->port;
->>>>>>> 0c383648
 	u32 valid_burst_count = *valid_byte_count / UART_BURST_SIZE;
 
 	/*
@@ -402,27 +395,6 @@
 	 * one byte at a time.
 	 */
 	while (valid_burst_count) {
-<<<<<<< HEAD
-		if (*data_empty_count - UART_BURST_SIZE < 0)
-			break;
-		if (xmit->tail > (UART_XMIT_SIZE - UART_BURST_SIZE))
-			break;
-		writel(*(unsigned int *)&xmit->buf[xmit->tail],
-		       port->membase + UART_TX_BURST_FIFO);
-		*valid_byte_count -= UART_BURST_SIZE;
-		*data_empty_count -= UART_BURST_SIZE;
-		valid_burst_count -= UART_BYTE_SIZE;
-
-		xmit->tail = (xmit->tail + UART_BURST_SIZE) &
-			     (UART_XMIT_SIZE - 1);
-	}
-
-	while (*valid_byte_count) {
-		if (*data_empty_count - UART_BYTE_SIZE < 0)
-			break;
-		writeb(xmit->buf[xmit->tail], port->membase +
-		       UART_TX_BYTE_FIFO);
-=======
 		u32 c;
 
 		if (*data_empty_count - UART_BURST_SIZE < 0)
@@ -444,31 +416,15 @@
 		if (!kfifo_get(&tport->xmit_fifo, &c))
 			break;
 		writeb(c, port->membase + UART_TX_BYTE_FIFO);
->>>>>>> 0c383648
 		*data_empty_count -= UART_BYTE_SIZE;
 		*valid_byte_count -= UART_BYTE_SIZE;
 
 		/*
-<<<<<<< HEAD
-		 * When the tail of the circular buffer is reached, the next
-		 * byte is transferred to the beginning of the buffer.
-		 */
-		xmit->tail = (xmit->tail + UART_BYTE_SIZE) &
-			     (UART_XMIT_SIZE - 1);
-
-		/*
-		 * If there are any pending burst count, data is handled by
-		 * transmitting DWORDs at a time.
-		 */
-		if (valid_burst_count && (xmit->tail <
-		   (UART_XMIT_SIZE - UART_BURST_SIZE)))
-=======
 		 * If there are any pending burst count, data is handled by
 		 * transmitting DWORDs at a time.
 		 */
 		if (valid_burst_count &&
 		    kfifo_len(&tport->xmit_fifo) >= UART_BURST_SIZE)
->>>>>>> 0c383648
 			break;
 	}
 }
@@ -476,17 +432,9 @@
 static void pci1xxxx_tx_burst(struct uart_port *port, u32 uart_status)
 {
 	struct uart_8250_port *up = up_to_u8250p(port);
-<<<<<<< HEAD
-	u32 valid_byte_count;
-	int data_empty_count;
-	struct circ_buf *xmit;
-
-	xmit = &port->state->xmit;
-=======
 	struct tty_port *tport = &port->state->port;
 	u32 valid_byte_count;
 	int data_empty_count;
->>>>>>> 0c383648
 
 	if (port->x_char) {
 		writeb(port->x_char, port->membase + UART_TX);
@@ -495,43 +443,25 @@
 		return;
 	}
 
-<<<<<<< HEAD
-	if ((uart_tx_stopped(port)) || (uart_circ_empty(xmit))) {
-=======
 	if ((uart_tx_stopped(port)) || kfifo_is_empty(&tport->xmit_fifo)) {
->>>>>>> 0c383648
 		port->ops->stop_tx(port);
 	} else {
 		data_empty_count = (pci1xxxx_read_burst_status(port) &
 				    UART_BST_STAT_TX_COUNT_MASK) >> 8;
 		do {
-<<<<<<< HEAD
-			valid_byte_count = uart_circ_chars_pending(xmit);
-
-			pci1xxxx_process_write_data(port, xmit,
-=======
 			valid_byte_count = kfifo_len(&tport->xmit_fifo);
 
 			pci1xxxx_process_write_data(port,
->>>>>>> 0c383648
 						    &data_empty_count,
 						    &valid_byte_count);
 
 			port->icount.tx++;
-<<<<<<< HEAD
-			if (uart_circ_empty(xmit))
-=======
 			if (kfifo_is_empty(&tport->xmit_fifo))
->>>>>>> 0c383648
 				break;
 		} while (data_empty_count && valid_byte_count);
 	}
 
-<<<<<<< HEAD
-	if (uart_circ_chars_pending(xmit) < WAKEUP_CHARS)
-=======
 	if (kfifo_len(&tport->xmit_fifo) < WAKEUP_CHARS)
->>>>>>> 0c383648
 		uart_write_wakeup(port);
 
 	 /*
@@ -539,12 +469,8 @@
 	  * the HW can go idle. So we get here once again with empty FIFO and
 	  * disable the interrupt and RPM in __stop_tx()
 	  */
-<<<<<<< HEAD
-	if (uart_circ_empty(xmit) && !(up->capabilities & UART_CAP_RPM))
-=======
 	if (kfifo_is_empty(&tport->xmit_fifo) &&
 	    !(up->capabilities & UART_CAP_RPM))
->>>>>>> 0c383648
 		port->ops->stop_tx(port);
 }
 
