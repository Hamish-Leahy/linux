--- conflicted
+++ resolved
@@ -94,17 +94,10 @@
 	if (!VMXNET3_VERSION_GE_6(adapter) ||
 	    !adapter->queuesExtEnabled) {
 		adapter->shared->devRead.intrConf.intrCtrl |=
-<<<<<<< HEAD
 					cpu_to_le32(VMXNET3_IC_DISABLE_ALL);
 	} else {
 		adapter->shared->devReadExt.intrConfExt.intrCtrl |=
 					cpu_to_le32(VMXNET3_IC_DISABLE_ALL);
-=======
-					cpu_to_le32(VMXNET3_IC_DISABLE_ALL);
-	} else {
-		adapter->shared->devReadExt.intrConfExt.intrCtrl |=
-					cpu_to_le32(VMXNET3_IC_DISABLE_ALL);
->>>>>>> 310bc395
 	}
 	for (i = 0; i < adapter->intr.num_intrs; i++)
 		vmxnet3_disable_intr(adapter, i);
