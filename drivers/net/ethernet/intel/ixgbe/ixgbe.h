/*******************************************************************************

  Intel 10 Gigabit PCI Express Linux driver
  Copyright(c) 1999 - 2013 Intel Corporation.

  This program is free software; you can redistribute it and/or modify it
  under the terms and conditions of the GNU General Public License,
  version 2, as published by the Free Software Foundation.

  This program is distributed in the hope it will be useful, but WITHOUT
  ANY WARRANTY; without even the implied warranty of MERCHANTABILITY or
  FITNESS FOR A PARTICULAR PURPOSE.  See the GNU General Public License for
  more details.

  You should have received a copy of the GNU General Public License along with
  this program; if not, write to the Free Software Foundation, Inc.,
  51 Franklin St - Fifth Floor, Boston, MA 02110-1301 USA.

  The full GNU General Public License is included in this distribution in
  the file called "COPYING".

  Contact Information:
  Linux NICS <linux.nics@intel.com>
  e1000-devel Mailing List <e1000-devel@lists.sourceforge.net>
  Intel Corporation, 5200 N.E. Elam Young Parkway, Hillsboro, OR 97124-6497

*******************************************************************************/

#ifndef _IXGBE_H_
#define _IXGBE_H_

#include <linux/bitops.h>
#include <linux/types.h>
#include <linux/pci.h>
#include <linux/netdevice.h>
#include <linux/cpumask.h>
#include <linux/aer.h>
#include <linux/if_vlan.h>
#include <linux/jiffies.h>

#include <linux/clocksource.h>
#include <linux/net_tstamp.h>
#include <linux/ptp_clock_kernel.h>

#include "ixgbe_type.h"
#include "ixgbe_common.h"
#include "ixgbe_dcb.h"
#if defined(CONFIG_FCOE) || defined(CONFIG_FCOE_MODULE)
#define IXGBE_FCOE
#include "ixgbe_fcoe.h"
#endif /* CONFIG_FCOE or CONFIG_FCOE_MODULE */
#ifdef CONFIG_IXGBE_DCA
#include <linux/dca.h>
#endif

#include <net/busy_poll.h>

#ifdef CONFIG_NET_RX_BUSY_POLL
#define BP_EXTENDED_STATS
#endif
/* common prefix used by pr_<> macros */
#undef pr_fmt
#define pr_fmt(fmt) KBUILD_MODNAME ": " fmt

/* TX/RX descriptor defines */
#define IXGBE_DEFAULT_TXD		    512
#define IXGBE_DEFAULT_TX_WORK		    256
#define IXGBE_MAX_TXD			   4096
#define IXGBE_MIN_TXD			     64

#if (PAGE_SIZE < 8192)
#define IXGBE_DEFAULT_RXD		    512
#else
#define IXGBE_DEFAULT_RXD		    128
#endif
#define IXGBE_MAX_RXD			   4096
#define IXGBE_MIN_RXD			     64

/* flow control */
#define IXGBE_MIN_FCRTL			   0x40
#define IXGBE_MAX_FCRTL			0x7FF80
#define IXGBE_MIN_FCRTH			  0x600
#define IXGBE_MAX_FCRTH			0x7FFF0
#define IXGBE_DEFAULT_FCPAUSE		 0xFFFF
#define IXGBE_MIN_FCPAUSE		      0
#define IXGBE_MAX_FCPAUSE		 0xFFFF

/* Supported Rx Buffer Sizes */
#define IXGBE_RXBUFFER_256    256  /* Used for skb receive header */
#define IXGBE_RXBUFFER_2K    2048
#define IXGBE_RXBUFFER_3K    3072
#define IXGBE_RXBUFFER_4K    4096
#define IXGBE_MAX_RXBUFFER  16384  /* largest size for a single descriptor */

/*
 * NOTE: netdev_alloc_skb reserves up to 64 bytes, NET_IP_ALIGN means we
 * reserve 64 more, and skb_shared_info adds an additional 320 bytes more,
 * this adds up to 448 bytes of extra data.
 *
 * Since netdev_alloc_skb now allocates a page fragment we can use a value
 * of 256 and the resultant skb will have a truesize of 960 or less.
 */
#define IXGBE_RX_HDR_SIZE IXGBE_RXBUFFER_256

/* How many Rx Buffers do we bundle into one write to the hardware ? */
#define IXGBE_RX_BUFFER_WRITE	16	/* Must be power of 2 */

enum ixgbe_tx_flags {
	/* cmd_type flags */
	IXGBE_TX_FLAGS_HW_VLAN	= 0x01,
	IXGBE_TX_FLAGS_TSO	= 0x02,
	IXGBE_TX_FLAGS_TSTAMP	= 0x04,

	/* olinfo flags */
	IXGBE_TX_FLAGS_CC	= 0x08,
	IXGBE_TX_FLAGS_IPV4	= 0x10,
	IXGBE_TX_FLAGS_CSUM	= 0x20,

	/* software defined flags */
	IXGBE_TX_FLAGS_SW_VLAN	= 0x40,
	IXGBE_TX_FLAGS_FCOE	= 0x80,
};

/* VLAN info */
#define IXGBE_TX_FLAGS_VLAN_MASK	0xffff0000
#define IXGBE_TX_FLAGS_VLAN_PRIO_MASK	0xe0000000
#define IXGBE_TX_FLAGS_VLAN_PRIO_SHIFT  29
#define IXGBE_TX_FLAGS_VLAN_SHIFT	16

#define IXGBE_MAX_VF_MC_ENTRIES         30
#define IXGBE_MAX_VF_FUNCTIONS          64
#define IXGBE_MAX_VFTA_ENTRIES          128
#define MAX_EMULATION_MAC_ADDRS         16
#define IXGBE_MAX_PF_MACVLANS           15
#define VMDQ_P(p)   ((p) + adapter->ring_feature[RING_F_VMDQ].offset)
#define IXGBE_82599_VF_DEVICE_ID        0x10ED
#define IXGBE_X540_VF_DEVICE_ID         0x1515

struct vf_data_storage {
	unsigned char vf_mac_addresses[ETH_ALEN];
	u16 vf_mc_hashes[IXGBE_MAX_VF_MC_ENTRIES];
	u16 num_vf_mc_hashes;
	u16 default_vf_vlan_id;
	u16 vlans_enabled;
	bool clear_to_send;
	bool pf_set_mac;
	u16 pf_vlan; /* When set, guest VLAN config not allowed. */
	u16 pf_qos;
	u16 tx_rate;
	u16 vlan_count;
	u8 spoofchk_enabled;
	unsigned int vf_api;
};

struct vf_macvlans {
	struct list_head l;
	int vf;
	int rar_entry;
	bool free;
	bool is_macvlan;
	u8 vf_macvlan[ETH_ALEN];
};

#define IXGBE_MAX_TXD_PWR	14
#define IXGBE_MAX_DATA_PER_TXD	(1 << IXGBE_MAX_TXD_PWR)

/* Tx Descriptors needed, worst case */
#define TXD_USE_COUNT(S) DIV_ROUND_UP((S), IXGBE_MAX_DATA_PER_TXD)
#define DESC_NEEDED (MAX_SKB_FRAGS + 4)

/* wrapper around a pointer to a socket buffer,
 * so a DMA handle can be stored along with the buffer */
struct ixgbe_tx_buffer {
	union ixgbe_adv_tx_desc *next_to_watch;
	unsigned long time_stamp;
	struct sk_buff *skb;
	unsigned int bytecount;
	unsigned short gso_segs;
	__be16 protocol;
	DEFINE_DMA_UNMAP_ADDR(dma);
	DEFINE_DMA_UNMAP_LEN(len);
	u32 tx_flags;
};

struct ixgbe_rx_buffer {
	struct sk_buff *skb;
	dma_addr_t dma;
	struct page *page;
	unsigned int page_offset;
};

struct ixgbe_queue_stats {
	u64 packets;
	u64 bytes;
#ifdef BP_EXTENDED_STATS
	u64 yields;
	u64 misses;
	u64 cleaned;
#endif  /* BP_EXTENDED_STATS */
};

struct ixgbe_tx_queue_stats {
	u64 restart_queue;
	u64 tx_busy;
	u64 tx_done_old;
};

struct ixgbe_rx_queue_stats {
	u64 rsc_count;
	u64 rsc_flush;
	u64 non_eop_descs;
	u64 alloc_rx_page_failed;
	u64 alloc_rx_buff_failed;
	u64 csum_err;
};

enum ixgbe_ring_state_t {
	__IXGBE_TX_FDIR_INIT_DONE,
	__IXGBE_TX_XPS_INIT_DONE,
	__IXGBE_TX_DETECT_HANG,
	__IXGBE_HANG_CHECK_ARMED,
	__IXGBE_RX_RSC_ENABLED,
	__IXGBE_RX_CSUM_UDP_ZERO_ERR,
	__IXGBE_RX_FCOE,
};

struct ixgbe_fwd_adapter {
	unsigned long active_vlans[BITS_TO_LONGS(VLAN_N_VID)];
	struct net_device *netdev;
	struct ixgbe_adapter *real_adapter;
	unsigned int tx_base_queue;
	unsigned int rx_base_queue;
	int pool;
};

#define check_for_tx_hang(ring) \
	test_bit(__IXGBE_TX_DETECT_HANG, &(ring)->state)
#define set_check_for_tx_hang(ring) \
	set_bit(__IXGBE_TX_DETECT_HANG, &(ring)->state)
#define clear_check_for_tx_hang(ring) \
	clear_bit(__IXGBE_TX_DETECT_HANG, &(ring)->state)
#define ring_is_rsc_enabled(ring) \
	test_bit(__IXGBE_RX_RSC_ENABLED, &(ring)->state)
#define set_ring_rsc_enabled(ring) \
	set_bit(__IXGBE_RX_RSC_ENABLED, &(ring)->state)
#define clear_ring_rsc_enabled(ring) \
	clear_bit(__IXGBE_RX_RSC_ENABLED, &(ring)->state)
struct ixgbe_ring {
	struct ixgbe_ring *next;	/* pointer to next ring in q_vector */
	struct ixgbe_q_vector *q_vector; /* backpointer to host q_vector */
	struct net_device *netdev;	/* netdev ring belongs to */
	struct device *dev;		/* device for DMA mapping */
	struct ixgbe_fwd_adapter *l2_accel_priv;
	void *desc;			/* descriptor ring memory */
	union {
		struct ixgbe_tx_buffer *tx_buffer_info;
		struct ixgbe_rx_buffer *rx_buffer_info;
	};
	unsigned long state;
	u8 __iomem *tail;
	dma_addr_t dma;			/* phys. address of descriptor ring */
	unsigned int size;		/* length in bytes */

	u16 count;			/* amount of descriptors */

	u8 queue_index; /* needed for multiqueue queue management */
	u8 reg_idx;			/* holds the special value that gets
					 * the hardware register offset
					 * associated with this ring, which is
					 * different for DCB and RSS modes
					 */
	u16 next_to_use;
	u16 next_to_clean;

	union {
		u16 next_to_alloc;
		struct {
			u8 atr_sample_rate;
			u8 atr_count;
		};
	};

	u8 dcb_tc;
	struct ixgbe_queue_stats stats;
	struct u64_stats_sync syncp;
	union {
		struct ixgbe_tx_queue_stats tx_stats;
		struct ixgbe_rx_queue_stats rx_stats;
	};
} ____cacheline_internodealigned_in_smp;

enum ixgbe_ring_f_enum {
	RING_F_NONE = 0,
	RING_F_VMDQ,  /* SR-IOV uses the same ring feature */
	RING_F_RSS,
	RING_F_FDIR,
#ifdef IXGBE_FCOE
	RING_F_FCOE,
#endif /* IXGBE_FCOE */

	RING_F_ARRAY_SIZE      /* must be last in enum set */
};

#define IXGBE_MAX_RSS_INDICES  16
#define IXGBE_MAX_VMDQ_INDICES 64
#define IXGBE_MAX_FDIR_INDICES 63	/* based on q_vector limit */
#define IXGBE_MAX_FCOE_INDICES  8
#define MAX_RX_QUEUES (IXGBE_MAX_FDIR_INDICES + 1)
#define MAX_TX_QUEUES (IXGBE_MAX_FDIR_INDICES + 1)
#define IXGBE_MAX_L2A_QUEUES 4
#define IXGBE_MAX_L2A_QUEUES 4
#define IXGBE_BAD_L2A_QUEUE 3
#define IXGBE_MAX_MACVLANS	31
#define IXGBE_MAX_DCBMACVLANS	8

struct ixgbe_ring_feature {
	u16 limit;	/* upper limit on feature indices */
	u16 indices;	/* current value of indices */
	u16 mask;	/* Mask used for feature to ring mapping */
	u16 offset;	/* offset to start of feature */
} ____cacheline_internodealigned_in_smp;

#define IXGBE_82599_VMDQ_8Q_MASK 0x78
#define IXGBE_82599_VMDQ_4Q_MASK 0x7C
#define IXGBE_82599_VMDQ_2Q_MASK 0x7E

/*
 * FCoE requires that all Rx buffers be over 2200 bytes in length.  Since
 * this is twice the size of a half page we need to double the page order
 * for FCoE enabled Rx queues.
 */
static inline unsigned int ixgbe_rx_bufsz(struct ixgbe_ring *ring)
{
#ifdef IXGBE_FCOE
	if (test_bit(__IXGBE_RX_FCOE, &ring->state))
		return (PAGE_SIZE < 8192) ? IXGBE_RXBUFFER_4K :
					    IXGBE_RXBUFFER_3K;
#endif
	return IXGBE_RXBUFFER_2K;
}

static inline unsigned int ixgbe_rx_pg_order(struct ixgbe_ring *ring)
{
#ifdef IXGBE_FCOE
	if (test_bit(__IXGBE_RX_FCOE, &ring->state))
		return (PAGE_SIZE < 8192) ? 1 : 0;
#endif
	return 0;
}
#define ixgbe_rx_pg_size(_ring) (PAGE_SIZE << ixgbe_rx_pg_order(_ring))

struct ixgbe_ring_container {
	struct ixgbe_ring *ring;	/* pointer to linked list of rings */
	unsigned int total_bytes;	/* total bytes processed this int */
	unsigned int total_packets;	/* total packets processed this int */
	u16 work_limit;			/* total work allowed per interrupt */
	u8 count;			/* total number of rings in vector */
	u8 itr;				/* current ITR setting for ring */
};

/* iterator for handling rings in ring container */
#define ixgbe_for_each_ring(pos, head) \
	for (pos = (head).ring; pos != NULL; pos = pos->next)

#define MAX_RX_PACKET_BUFFERS ((adapter->flags & IXGBE_FLAG_DCB_ENABLED) \
                              ? 8 : 1)
#define MAX_TX_PACKET_BUFFERS MAX_RX_PACKET_BUFFERS

/* MAX_Q_VECTORS of these are allocated,
 * but we only use one per queue-specific vector.
 */
struct ixgbe_q_vector {
	struct ixgbe_adapter *adapter;
#ifdef CONFIG_IXGBE_DCA
	int cpu;	    /* CPU for DCA */
#endif
	u16 v_idx;		/* index of q_vector within array, also used for
				 * finding the bit in EICR and friends that
				 * represents the vector for this ring */
	u16 itr;		/* Interrupt throttle rate written to EITR */
	struct ixgbe_ring_container rx, tx;

	struct napi_struct napi;
	cpumask_t affinity_mask;
	int numa_node;
	struct rcu_head rcu;	/* to avoid race with update stats on free */
	char name[IFNAMSIZ + 9];

#ifdef CONFIG_NET_RX_BUSY_POLL
	unsigned int state;
#define IXGBE_QV_STATE_IDLE        0
#define IXGBE_QV_STATE_NAPI	   1     /* NAPI owns this QV */
#define IXGBE_QV_STATE_POLL	   2     /* poll owns this QV */
#define IXGBE_QV_STATE_DISABLED	   4     /* QV is disabled */
#define IXGBE_QV_OWNED (IXGBE_QV_STATE_NAPI | IXGBE_QV_STATE_POLL)
#define IXGBE_QV_LOCKED (IXGBE_QV_OWNED | IXGBE_QV_STATE_DISABLED)
#define IXGBE_QV_STATE_NAPI_YIELD  8     /* NAPI yielded this QV */
#define IXGBE_QV_STATE_POLL_YIELD  16    /* poll yielded this QV */
#define IXGBE_QV_YIELD (IXGBE_QV_STATE_NAPI_YIELD | IXGBE_QV_STATE_POLL_YIELD)
#define IXGBE_QV_USER_PEND (IXGBE_QV_STATE_POLL | IXGBE_QV_STATE_POLL_YIELD)
	spinlock_t lock;
#endif  /* CONFIG_NET_RX_BUSY_POLL */

	/* for dynamic allocation of rings associated with this q_vector */
	struct ixgbe_ring ring[0] ____cacheline_internodealigned_in_smp;
};
#ifdef CONFIG_NET_RX_BUSY_POLL
static inline void ixgbe_qv_init_lock(struct ixgbe_q_vector *q_vector)
{

	spin_lock_init(&q_vector->lock);
	q_vector->state = IXGBE_QV_STATE_IDLE;
}

/* called from the device poll routine to get ownership of a q_vector */
static inline bool ixgbe_qv_lock_napi(struct ixgbe_q_vector *q_vector)
{
	int rc = true;
	spin_lock_bh(&q_vector->lock);
	if (q_vector->state & IXGBE_QV_LOCKED) {
		WARN_ON(q_vector->state & IXGBE_QV_STATE_NAPI);
		q_vector->state |= IXGBE_QV_STATE_NAPI_YIELD;
		rc = false;
#ifdef BP_EXTENDED_STATS
		q_vector->tx.ring->stats.yields++;
#endif
	} else {
		/* we don't care if someone yielded */
		q_vector->state = IXGBE_QV_STATE_NAPI;
	}
	spin_unlock_bh(&q_vector->lock);
	return rc;
}

/* returns true is someone tried to get the qv while napi had it */
static inline bool ixgbe_qv_unlock_napi(struct ixgbe_q_vector *q_vector)
{
	int rc = false;
	spin_lock_bh(&q_vector->lock);
	WARN_ON(q_vector->state & (IXGBE_QV_STATE_POLL |
			       IXGBE_QV_STATE_NAPI_YIELD));

	if (q_vector->state & IXGBE_QV_STATE_POLL_YIELD)
		rc = true;
	/* will reset state to idle, unless QV is disabled */
	q_vector->state &= IXGBE_QV_STATE_DISABLED;
	spin_unlock_bh(&q_vector->lock);
	return rc;
}

/* called from ixgbe_low_latency_poll() */
static inline bool ixgbe_qv_lock_poll(struct ixgbe_q_vector *q_vector)
{
	int rc = true;
	spin_lock_bh(&q_vector->lock);
	if ((q_vector->state & IXGBE_QV_LOCKED)) {
		q_vector->state |= IXGBE_QV_STATE_POLL_YIELD;
		rc = false;
#ifdef BP_EXTENDED_STATS
		q_vector->rx.ring->stats.yields++;
#endif
	} else {
		/* preserve yield marks */
		q_vector->state |= IXGBE_QV_STATE_POLL;
	}
	spin_unlock_bh(&q_vector->lock);
	return rc;
}

/* returns true if someone tried to get the qv while it was locked */
static inline bool ixgbe_qv_unlock_poll(struct ixgbe_q_vector *q_vector)
{
	int rc = false;
	spin_lock_bh(&q_vector->lock);
	WARN_ON(q_vector->state & (IXGBE_QV_STATE_NAPI));

	if (q_vector->state & IXGBE_QV_STATE_POLL_YIELD)
		rc = true;
	/* will reset state to idle, unless QV is disabled */
	q_vector->state &= IXGBE_QV_STATE_DISABLED;
	spin_unlock_bh(&q_vector->lock);
	return rc;
}

/* true if a socket is polling, even if it did not get the lock */
static inline bool ixgbe_qv_busy_polling(struct ixgbe_q_vector *q_vector)
{
	WARN_ON(!(q_vector->state & IXGBE_QV_OWNED));
	return q_vector->state & IXGBE_QV_USER_PEND;
}

/* false if QV is currently owned */
static inline bool ixgbe_qv_disable(struct ixgbe_q_vector *q_vector)
{
	int rc = true;
	spin_lock_bh(&q_vector->lock);
	if (q_vector->state & IXGBE_QV_OWNED)
		rc = false;
	q_vector->state |= IXGBE_QV_STATE_DISABLED;
	spin_unlock_bh(&q_vector->lock);

	return rc;
}

#else /* CONFIG_NET_RX_BUSY_POLL */
static inline void ixgbe_qv_init_lock(struct ixgbe_q_vector *q_vector)
{
}

static inline bool ixgbe_qv_lock_napi(struct ixgbe_q_vector *q_vector)
{
	return true;
}

static inline bool ixgbe_qv_unlock_napi(struct ixgbe_q_vector *q_vector)
{
	return false;
}

static inline bool ixgbe_qv_lock_poll(struct ixgbe_q_vector *q_vector)
{
	return false;
}

static inline bool ixgbe_qv_unlock_poll(struct ixgbe_q_vector *q_vector)
{
	return false;
}

static inline bool ixgbe_qv_busy_polling(struct ixgbe_q_vector *q_vector)
{
	return false;
}

static inline bool ixgbe_qv_disable(struct ixgbe_q_vector *q_vector)
{
	return true;
}

#endif /* CONFIG_NET_RX_BUSY_POLL */

#ifdef CONFIG_IXGBE_HWMON

#define IXGBE_HWMON_TYPE_LOC		0
#define IXGBE_HWMON_TYPE_TEMP		1
#define IXGBE_HWMON_TYPE_CAUTION	2
#define IXGBE_HWMON_TYPE_MAX		3

struct hwmon_attr {
	struct device_attribute dev_attr;
	struct ixgbe_hw *hw;
	struct ixgbe_thermal_diode_data *sensor;
	char name[12];
};

struct hwmon_buff {
	struct attribute_group group;
	const struct attribute_group *groups[2];
	struct attribute *attrs[IXGBE_MAX_SENSORS * 4 + 1];
	struct hwmon_attr hwmon_list[IXGBE_MAX_SENSORS * 4];
	unsigned int n_hwmon;
};
#endif /* CONFIG_IXGBE_HWMON */

/*
 * microsecond values for various ITR rates shifted by 2 to fit itr register
 * with the first 3 bits reserved 0
 */
#define IXGBE_MIN_RSC_ITR	24
#define IXGBE_100K_ITR		40
#define IXGBE_20K_ITR		200
#define IXGBE_10K_ITR		400
#define IXGBE_8K_ITR		500

/* ixgbe_test_staterr - tests bits in Rx descriptor status and error fields */
static inline __le32 ixgbe_test_staterr(union ixgbe_adv_rx_desc *rx_desc,
					const u32 stat_err_bits)
{
	return rx_desc->wb.upper.status_error & cpu_to_le32(stat_err_bits);
}

static inline u16 ixgbe_desc_unused(struct ixgbe_ring *ring)
{
	u16 ntc = ring->next_to_clean;
	u16 ntu = ring->next_to_use;

	return ((ntc > ntu) ? 0 : ring->count) + ntc - ntu - 1;
}

static inline void ixgbe_write_tail(struct ixgbe_ring *ring, u32 value)
{
	writel(value, ring->tail);
}

#define IXGBE_RX_DESC(R, i)	    \
	(&(((union ixgbe_adv_rx_desc *)((R)->desc))[i]))
#define IXGBE_TX_DESC(R, i)	    \
	(&(((union ixgbe_adv_tx_desc *)((R)->desc))[i]))
#define IXGBE_TX_CTXTDESC(R, i)	    \
	(&(((struct ixgbe_adv_tx_context_desc *)((R)->desc))[i]))

#define IXGBE_MAX_JUMBO_FRAME_SIZE	9728 /* Maximum Supported Size 9.5KB */
#ifdef IXGBE_FCOE
/* Use 3K as the baby jumbo frame size for FCoE */
#define IXGBE_FCOE_JUMBO_FRAME_SIZE       3072
#endif /* IXGBE_FCOE */

#define OTHER_VECTOR 1
#define NON_Q_VECTORS (OTHER_VECTOR)

#define MAX_MSIX_VECTORS_82599 64
#define MAX_Q_VECTORS_82599 64
#define MAX_MSIX_VECTORS_82598 18
#define MAX_Q_VECTORS_82598 16

#define MAX_Q_VECTORS MAX_Q_VECTORS_82599
#define MAX_MSIX_COUNT MAX_MSIX_VECTORS_82599

#define MIN_MSIX_Q_VECTORS 1
#define MIN_MSIX_COUNT (MIN_MSIX_Q_VECTORS + NON_Q_VECTORS)

/* default to trying for four seconds */
#define IXGBE_TRY_LINK_TIMEOUT (4 * HZ)

/* board specific private data structure */
struct ixgbe_adapter {
	unsigned long active_vlans[BITS_TO_LONGS(VLAN_N_VID)];
	/* OS defined structs */
	struct net_device *netdev;
	struct pci_dev *pdev;

	unsigned long state;

	/* Some features need tri-state capability,
	 * thus the additional *_CAPABLE flags.
	 */
	u32 flags;
#define IXGBE_FLAG_MSI_CAPABLE                  (u32)(1 << 0)
#define IXGBE_FLAG_MSI_ENABLED                  (u32)(1 << 1)
#define IXGBE_FLAG_MSIX_CAPABLE                 (u32)(1 << 2)
#define IXGBE_FLAG_MSIX_ENABLED                 (u32)(1 << 3)
#define IXGBE_FLAG_RX_1BUF_CAPABLE              (u32)(1 << 4)
#define IXGBE_FLAG_RX_PS_CAPABLE                (u32)(1 << 5)
#define IXGBE_FLAG_RX_PS_ENABLED                (u32)(1 << 6)
#define IXGBE_FLAG_IN_NETPOLL                   (u32)(1 << 7)
#define IXGBE_FLAG_DCA_ENABLED                  (u32)(1 << 8)
#define IXGBE_FLAG_DCA_CAPABLE                  (u32)(1 << 9)
#define IXGBE_FLAG_IMIR_ENABLED                 (u32)(1 << 10)
#define IXGBE_FLAG_MQ_CAPABLE                   (u32)(1 << 11)
#define IXGBE_FLAG_DCB_ENABLED                  (u32)(1 << 12)
#define IXGBE_FLAG_VMDQ_CAPABLE                 (u32)(1 << 13)
#define IXGBE_FLAG_VMDQ_ENABLED                 (u32)(1 << 14)
#define IXGBE_FLAG_FAN_FAIL_CAPABLE             (u32)(1 << 15)
#define IXGBE_FLAG_NEED_LINK_UPDATE             (u32)(1 << 16)
#define IXGBE_FLAG_NEED_LINK_CONFIG             (u32)(1 << 17)
#define IXGBE_FLAG_FDIR_HASH_CAPABLE            (u32)(1 << 18)
#define IXGBE_FLAG_FDIR_PERFECT_CAPABLE         (u32)(1 << 19)
#define IXGBE_FLAG_FCOE_CAPABLE                 (u32)(1 << 20)
#define IXGBE_FLAG_FCOE_ENABLED                 (u32)(1 << 21)
#define IXGBE_FLAG_SRIOV_CAPABLE                (u32)(1 << 22)
#define IXGBE_FLAG_SRIOV_ENABLED                (u32)(1 << 23)

	u32 flags2;
#define IXGBE_FLAG2_RSC_CAPABLE                 (u32)(1 << 0)
#define IXGBE_FLAG2_RSC_ENABLED                 (u32)(1 << 1)
#define IXGBE_FLAG2_TEMP_SENSOR_CAPABLE         (u32)(1 << 2)
#define IXGBE_FLAG2_TEMP_SENSOR_EVENT           (u32)(1 << 3)
#define IXGBE_FLAG2_SEARCH_FOR_SFP              (u32)(1 << 4)
#define IXGBE_FLAG2_SFP_NEEDS_RESET             (u32)(1 << 5)
#define IXGBE_FLAG2_RESET_REQUESTED             (u32)(1 << 6)
#define IXGBE_FLAG2_FDIR_REQUIRES_REINIT        (u32)(1 << 7)
#define IXGBE_FLAG2_RSS_FIELD_IPV4_UDP		(u32)(1 << 8)
#define IXGBE_FLAG2_RSS_FIELD_IPV6_UDP		(u32)(1 << 9)
#define IXGBE_FLAG2_PTP_PPS_ENABLED		(u32)(1 << 10)
#define IXGBE_FLAG2_BRIDGE_MODE_VEB		(u32)(1 << 11)

	/* Tx fast path data */
	int num_tx_queues;
	u16 tx_itr_setting;
	u16 tx_work_limit;

	/* Rx fast path data */
	int num_rx_queues;
	u16 rx_itr_setting;

	/* TX */
	struct ixgbe_ring *tx_ring[MAX_TX_QUEUES] ____cacheline_aligned_in_smp;

	u64 restart_queue;
	u64 lsc_int;
	u32 tx_timeout_count;

	/* RX */
	struct ixgbe_ring *rx_ring[MAX_RX_QUEUES];
	int num_rx_pools;		/* == num_rx_queues in 82598 */
	int num_rx_queues_per_pool;	/* 1 if 82598, can be many if 82599 */
	u64 hw_csum_rx_error;
	u64 hw_rx_no_dma_resources;
	u64 rsc_total_count;
	u64 rsc_total_flush;
	u64 non_eop_descs;
	u32 alloc_rx_page_failed;
	u32 alloc_rx_buff_failed;

	struct ixgbe_q_vector *q_vector[MAX_Q_VECTORS];

	/* DCB parameters */
	struct ieee_pfc *ixgbe_ieee_pfc;
	struct ieee_ets *ixgbe_ieee_ets;
	struct ixgbe_dcb_config dcb_cfg;
	struct ixgbe_dcb_config temp_dcb_cfg;
	u8 dcb_set_bitmap;
	u8 dcbx_cap;
	enum ixgbe_fc_mode last_lfc_mode;

	int num_q_vectors;	/* current number of q_vectors for device */
	int max_q_vectors;	/* true count of q_vectors for device */
	struct ixgbe_ring_feature ring_feature[RING_F_ARRAY_SIZE];
	struct msix_entry *msix_entries;

	u32 test_icr;
	struct ixgbe_ring test_tx_ring;
	struct ixgbe_ring test_rx_ring;

	/* structs defined in ixgbe_hw.h */
	struct ixgbe_hw hw;
	u16 msg_enable;
	struct ixgbe_hw_stats stats;

	u64 tx_busy;
	unsigned int tx_ring_count;
	unsigned int rx_ring_count;

	u32 link_speed;
	bool link_up;
	unsigned long link_check_timeout;

	struct timer_list service_timer;
	struct work_struct service_task;

	struct hlist_head fdir_filter_list;
	unsigned long fdir_overflow; /* number of times ATR was backed off */
	union ixgbe_atr_input fdir_mask;
	int fdir_filter_count;
	u32 fdir_pballoc;
	u32 atr_sample_rate;
	spinlock_t fdir_perfect_lock;

#ifdef IXGBE_FCOE
	struct ixgbe_fcoe fcoe;
#endif /* IXGBE_FCOE */
	u8 __iomem *io_addr; /* Mainly for iounmap use */
	u32 wol;

	u16 bd_number;

	u16 eeprom_verh;
	u16 eeprom_verl;
	u16 eeprom_cap;

	u32 interrupt_event;
	u32 led_reg;

	struct ptp_clock *ptp_clock;
	struct ptp_clock_info ptp_caps;
	struct work_struct ptp_tx_work;
	struct sk_buff *ptp_tx_skb;
	struct hwtstamp_config tstamp_config;
	unsigned long ptp_tx_start;
	unsigned long last_overflow_check;
	unsigned long last_rx_ptp_check;
	unsigned long last_rx_timestamp;
	spinlock_t tmreg_lock;
	struct cyclecounter cc;
	struct timecounter tc;
	u32 base_incval;

	/* SR-IOV */
	DECLARE_BITMAP(active_vfs, IXGBE_MAX_VF_FUNCTIONS);
	unsigned int num_vfs;
	struct vf_data_storage *vfinfo;
	int vf_rate_link_speed;
	struct vf_macvlans vf_mvs;
	struct vf_macvlans *mv_list;

	u32 timer_event_accumulator;
	u32 vferr_refcount;
	struct kobject *info_kobj;
#ifdef CONFIG_IXGBE_HWMON
	struct hwmon_buff *ixgbe_hwmon_buff;
#endif /* CONFIG_IXGBE_HWMON */
#ifdef CONFIG_DEBUG_FS
	struct dentry *ixgbe_dbg_adapter;
#endif /*CONFIG_DEBUG_FS*/

	u8 default_up;
	unsigned long fwd_bitmask; /* Bitmask indicating in use pools */
};

struct ixgbe_fdir_filter {
	struct hlist_node fdir_node;
	union ixgbe_atr_input filter;
	u16 sw_idx;
	u16 action;
};

enum ixgbe_state_t {
	__IXGBE_TESTING,
	__IXGBE_RESETTING,
	__IXGBE_DOWN,
	__IXGBE_DISABLED,
	__IXGBE_REMOVING,
	__IXGBE_SERVICE_SCHED,
	__IXGBE_SERVICE_INITED,
	__IXGBE_IN_SFP_INIT,
	__IXGBE_PTP_RUNNING,
	__IXGBE_PTP_TX_IN_PROGRESS,
};

struct ixgbe_cb {
	union {				/* Union defining head/tail partner */
		struct sk_buff *head;
		struct sk_buff *tail;
	};
	dma_addr_t dma;
	u16 append_cnt;
	bool page_released;
};
#define IXGBE_CB(skb) ((struct ixgbe_cb *)(skb)->cb)

enum ixgbe_boards {
	board_82598,
	board_82599,
	board_X540,
};

extern struct ixgbe_info ixgbe_82598_info;
extern struct ixgbe_info ixgbe_82599_info;
extern struct ixgbe_info ixgbe_X540_info;
#ifdef CONFIG_IXGBE_DCB
extern const struct dcbnl_rtnl_ops dcbnl_ops;
#endif

extern char ixgbe_driver_name[];
extern const char ixgbe_driver_version[];
#ifdef IXGBE_FCOE
extern char ixgbe_default_device_descr[];
#endif /* IXGBE_FCOE */

void ixgbe_up(struct ixgbe_adapter *adapter);
void ixgbe_down(struct ixgbe_adapter *adapter);
void ixgbe_reinit_locked(struct ixgbe_adapter *adapter);
void ixgbe_reset(struct ixgbe_adapter *adapter);
void ixgbe_set_ethtool_ops(struct net_device *netdev);
int ixgbe_setup_rx_resources(struct ixgbe_ring *);
int ixgbe_setup_tx_resources(struct ixgbe_ring *);
void ixgbe_free_rx_resources(struct ixgbe_ring *);
void ixgbe_free_tx_resources(struct ixgbe_ring *);
void ixgbe_configure_rx_ring(struct ixgbe_adapter *, struct ixgbe_ring *);
void ixgbe_configure_tx_ring(struct ixgbe_adapter *, struct ixgbe_ring *);
void ixgbe_disable_rx_queue(struct ixgbe_adapter *adapter, struct ixgbe_ring *);
void ixgbe_update_stats(struct ixgbe_adapter *adapter);
int ixgbe_init_interrupt_scheme(struct ixgbe_adapter *adapter);
int ixgbe_wol_supported(struct ixgbe_adapter *adapter, u16 device_id,
			       u16 subdevice_id);
void ixgbe_clear_interrupt_scheme(struct ixgbe_adapter *adapter);
netdev_tx_t ixgbe_xmit_frame_ring(struct sk_buff *, struct ixgbe_adapter *,
				  struct ixgbe_ring *);
void ixgbe_unmap_and_free_tx_resource(struct ixgbe_ring *,
				      struct ixgbe_tx_buffer *);
void ixgbe_alloc_rx_buffers(struct ixgbe_ring *, u16);
void ixgbe_write_eitr(struct ixgbe_q_vector *);
int ixgbe_poll(struct napi_struct *napi, int budget);
int ethtool_ioctl(struct ifreq *ifr);
s32 ixgbe_reinit_fdir_tables_82599(struct ixgbe_hw *hw);
s32 ixgbe_init_fdir_signature_82599(struct ixgbe_hw *hw, u32 fdirctrl);
s32 ixgbe_init_fdir_perfect_82599(struct ixgbe_hw *hw, u32 fdirctrl);
s32 ixgbe_fdir_add_signature_filter_82599(struct ixgbe_hw *hw,
					  union ixgbe_atr_hash_dword input,
					  union ixgbe_atr_hash_dword common,
					  u8 queue);
s32 ixgbe_fdir_set_input_mask_82599(struct ixgbe_hw *hw,
				    union ixgbe_atr_input *input_mask);
s32 ixgbe_fdir_write_perfect_filter_82599(struct ixgbe_hw *hw,
					  union ixgbe_atr_input *input,
					  u16 soft_id, u8 queue);
s32 ixgbe_fdir_erase_perfect_filter_82599(struct ixgbe_hw *hw,
					  union ixgbe_atr_input *input,
					  u16 soft_id);
void ixgbe_atr_compute_perfect_hash_82599(union ixgbe_atr_input *input,
					  union ixgbe_atr_input *mask);
void ixgbe_set_rx_mode(struct net_device *netdev);
#ifdef CONFIG_IXGBE_DCB
void ixgbe_set_rx_drop_en(struct ixgbe_adapter *adapter);
#endif
int ixgbe_setup_tc(struct net_device *dev, u8 tc);
void ixgbe_tx_ctxtdesc(struct ixgbe_ring *, u32, u32, u32, u32);
void ixgbe_do_reset(struct net_device *netdev);
#ifdef CONFIG_IXGBE_HWMON
void ixgbe_sysfs_exit(struct ixgbe_adapter *adapter);
int ixgbe_sysfs_init(struct ixgbe_adapter *adapter);
#endif /* CONFIG_IXGBE_HWMON */
#ifdef IXGBE_FCOE
void ixgbe_configure_fcoe(struct ixgbe_adapter *adapter);
int ixgbe_fso(struct ixgbe_ring *tx_ring, struct ixgbe_tx_buffer *first,
	      u8 *hdr_len);
int ixgbe_fcoe_ddp(struct ixgbe_adapter *adapter,
		   union ixgbe_adv_rx_desc *rx_desc, struct sk_buff *skb);
int ixgbe_fcoe_ddp_get(struct net_device *netdev, u16 xid,
		       struct scatterlist *sgl, unsigned int sgc);
int ixgbe_fcoe_ddp_target(struct net_device *netdev, u16 xid,
			  struct scatterlist *sgl, unsigned int sgc);
int ixgbe_fcoe_ddp_put(struct net_device *netdev, u16 xid);
int ixgbe_setup_fcoe_ddp_resources(struct ixgbe_adapter *adapter);
void ixgbe_free_fcoe_ddp_resources(struct ixgbe_adapter *adapter);
int ixgbe_fcoe_enable(struct net_device *netdev);
int ixgbe_fcoe_disable(struct net_device *netdev);
#ifdef CONFIG_IXGBE_DCB
u8 ixgbe_fcoe_getapp(struct ixgbe_adapter *adapter);
u8 ixgbe_fcoe_setapp(struct ixgbe_adapter *adapter, u8 up);
#endif /* CONFIG_IXGBE_DCB */
int ixgbe_fcoe_get_wwn(struct net_device *netdev, u64 *wwn, int type);
int ixgbe_fcoe_get_hbainfo(struct net_device *netdev,
			   struct netdev_fcoe_hbainfo *info);
u8 ixgbe_fcoe_get_tc(struct ixgbe_adapter *adapter);
#endif /* IXGBE_FCOE */
#ifdef CONFIG_DEBUG_FS
void ixgbe_dbg_adapter_init(struct ixgbe_adapter *adapter);
void ixgbe_dbg_adapter_exit(struct ixgbe_adapter *adapter);
void ixgbe_dbg_init(void);
void ixgbe_dbg_exit(void);
#else
static inline void ixgbe_dbg_adapter_init(struct ixgbe_adapter *adapter) {}
static inline void ixgbe_dbg_adapter_exit(struct ixgbe_adapter *adapter) {}
static inline void ixgbe_dbg_init(void) {}
static inline void ixgbe_dbg_exit(void) {}
#endif /* CONFIG_DEBUG_FS */
static inline struct netdev_queue *txring_txq(const struct ixgbe_ring *ring)
{
	return netdev_get_tx_queue(ring->netdev, ring->queue_index);
}

void ixgbe_ptp_init(struct ixgbe_adapter *adapter);
void ixgbe_ptp_stop(struct ixgbe_adapter *adapter);
void ixgbe_ptp_overflow_check(struct ixgbe_adapter *adapter);
void ixgbe_ptp_rx_hang(struct ixgbe_adapter *adapter);
<<<<<<< HEAD
void __ixgbe_ptp_rx_hwtstamp(struct ixgbe_q_vector *q_vector,
			     struct sk_buff *skb);
static inline void ixgbe_ptp_rx_hwtstamp(struct ixgbe_ring *rx_ring,
					 union ixgbe_adv_rx_desc *rx_desc,
					 struct sk_buff *skb)
{
	if (unlikely(!ixgbe_test_staterr(rx_desc, IXGBE_RXDADV_STAT_TS)))
		return;

	__ixgbe_ptp_rx_hwtstamp(rx_ring->q_vector, skb);

	/*
	 * Update the last_rx_timestamp timer in order to enable watchdog check
	 * for error case of latched timestamp on a dropped packet.
	 */
	rx_ring->last_rx_timestamp = jiffies;
}

=======
void ixgbe_ptp_rx_hwtstamp(struct ixgbe_adapter *adapter, struct sk_buff *skb);
>>>>>>> f58b8487
int ixgbe_ptp_set_ts_config(struct ixgbe_adapter *adapter, struct ifreq *ifr);
int ixgbe_ptp_get_ts_config(struct ixgbe_adapter *adapter, struct ifreq *ifr);
void ixgbe_ptp_start_cyclecounter(struct ixgbe_adapter *adapter);
void ixgbe_ptp_reset(struct ixgbe_adapter *adapter);
void ixgbe_ptp_check_pps_event(struct ixgbe_adapter *adapter, u32 eicr);
#ifdef CONFIG_PCI_IOV
void ixgbe_sriov_reinit(struct ixgbe_adapter *adapter);
#endif

netdev_tx_t ixgbe_xmit_frame_ring(struct sk_buff *skb,
				  struct ixgbe_adapter *adapter,
				  struct ixgbe_ring *tx_ring);
#endif /* _IXGBE_H_ */<|MERGE_RESOLUTION|>--- conflicted
+++ resolved
@@ -944,28 +944,7 @@
 void ixgbe_ptp_stop(struct ixgbe_adapter *adapter);
 void ixgbe_ptp_overflow_check(struct ixgbe_adapter *adapter);
 void ixgbe_ptp_rx_hang(struct ixgbe_adapter *adapter);
-<<<<<<< HEAD
-void __ixgbe_ptp_rx_hwtstamp(struct ixgbe_q_vector *q_vector,
-			     struct sk_buff *skb);
-static inline void ixgbe_ptp_rx_hwtstamp(struct ixgbe_ring *rx_ring,
-					 union ixgbe_adv_rx_desc *rx_desc,
-					 struct sk_buff *skb)
-{
-	if (unlikely(!ixgbe_test_staterr(rx_desc, IXGBE_RXDADV_STAT_TS)))
-		return;
-
-	__ixgbe_ptp_rx_hwtstamp(rx_ring->q_vector, skb);
-
-	/*
-	 * Update the last_rx_timestamp timer in order to enable watchdog check
-	 * for error case of latched timestamp on a dropped packet.
-	 */
-	rx_ring->last_rx_timestamp = jiffies;
-}
-
-=======
 void ixgbe_ptp_rx_hwtstamp(struct ixgbe_adapter *adapter, struct sk_buff *skb);
->>>>>>> f58b8487
 int ixgbe_ptp_set_ts_config(struct ixgbe_adapter *adapter, struct ifreq *ifr);
 int ixgbe_ptp_get_ts_config(struct ixgbe_adapter *adapter, struct ifreq *ifr);
 void ixgbe_ptp_start_cyclecounter(struct ixgbe_adapter *adapter);
