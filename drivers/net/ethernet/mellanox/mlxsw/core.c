// SPDX-License-Identifier: BSD-3-Clause OR GPL-2.0
/* Copyright (c) 2015-2018 Mellanox Technologies. All rights reserved */

#include <linux/kernel.h>
#include <linux/module.h>
#include <linux/device.h>
#include <linux/export.h>
#include <linux/err.h>
#include <linux/if_link.h>
#include <linux/netdevice.h>
#include <linux/completion.h>
#include <linux/skbuff.h>
#include <linux/etherdevice.h>
#include <linux/types.h>
#include <linux/string.h>
#include <linux/gfp.h>
#include <linux/random.h>
#include <linux/jiffies.h>
#include <linux/mutex.h>
#include <linux/rcupdate.h>
#include <linux/slab.h>
#include <linux/workqueue.h>
#include <linux/firmware.h>
#include <asm/byteorder.h>
#include <net/devlink.h>
#include <trace/events/devlink.h>

#include "core.h"
#include "core_env.h"
#include "item.h"
#include "cmd.h"
#include "port.h"
#include "trap.h"
#include "emad.h"
#include "reg.h"
#include "resources.h"
#include "../mlxfw/mlxfw.h"

static LIST_HEAD(mlxsw_core_driver_list);
static DEFINE_SPINLOCK(mlxsw_core_driver_list_lock);

static const char mlxsw_core_driver_name[] = "mlxsw_core";

static struct workqueue_struct *mlxsw_wq;
static struct workqueue_struct *mlxsw_owq;

struct mlxsw_core_port {
	struct devlink_port devlink_port;
	void *port_driver_priv;
	u16 local_port;
	struct mlxsw_linecard *linecard;
};

void *mlxsw_core_port_driver_priv(struct mlxsw_core_port *mlxsw_core_port)
{
	return mlxsw_core_port->port_driver_priv;
}
EXPORT_SYMBOL(mlxsw_core_port_driver_priv);

static bool mlxsw_core_port_check(struct mlxsw_core_port *mlxsw_core_port)
{
	return mlxsw_core_port->port_driver_priv != NULL;
}

struct mlxsw_core {
	struct mlxsw_driver *driver;
	const struct mlxsw_bus *bus;
	void *bus_priv;
	const struct mlxsw_bus_info *bus_info;
	struct workqueue_struct *emad_wq;
	struct list_head rx_listener_list;
	struct list_head event_listener_list;
	struct {
		atomic64_t tid;
		struct list_head trans_list;
		spinlock_t trans_list_lock; /* protects trans_list writes */
		bool use_emad;
		bool enable_string_tlv;
	} emad;
	struct {
		u16 *mapping; /* lag_id+port_index to local_port mapping */
	} lag;
	struct mlxsw_res res;
	struct mlxsw_hwmon *hwmon;
	struct mlxsw_thermal *thermal;
	struct mlxsw_linecards *linecards;
	struct mlxsw_core_port *ports;
	unsigned int max_ports;
	atomic_t active_ports_count;
	bool fw_flash_in_progress;
	struct {
		struct devlink_health_reporter *fw_fatal;
	} health;
	struct mlxsw_env *env;
	unsigned long driver_priv[];
	/* driver_priv has to be always the last item */
};

struct mlxsw_linecards *mlxsw_core_linecards(struct mlxsw_core *mlxsw_core)
{
	return mlxsw_core->linecards;
}

void mlxsw_core_linecards_set(struct mlxsw_core *mlxsw_core,
			      struct mlxsw_linecards *linecards)
{
	mlxsw_core->linecards = linecards;
}

#define MLXSW_PORT_MAX_PORTS_DEFAULT	0x40

static u64 mlxsw_ports_occ_get(void *priv)
{
	struct mlxsw_core *mlxsw_core = priv;

	return atomic_read(&mlxsw_core->active_ports_count);
}

static int mlxsw_core_resources_ports_register(struct mlxsw_core *mlxsw_core)
{
	struct devlink *devlink = priv_to_devlink(mlxsw_core);
	struct devlink_resource_size_params ports_num_params;
	u32 max_ports;

	max_ports = mlxsw_core->max_ports - 1;
	devlink_resource_size_params_init(&ports_num_params, max_ports,
					  max_ports, 1,
					  DEVLINK_RESOURCE_UNIT_ENTRY);

	return devlink_resource_register(devlink,
					 DEVLINK_RESOURCE_GENERIC_NAME_PORTS,
					 max_ports, MLXSW_CORE_RESOURCE_PORTS,
					 DEVLINK_RESOURCE_ID_PARENT_TOP,
					 &ports_num_params);
}

static int mlxsw_ports_init(struct mlxsw_core *mlxsw_core, bool reload)
{
	struct devlink *devlink = priv_to_devlink(mlxsw_core);
	int err;

	/* Switch ports are numbered from 1 to queried value */
	if (MLXSW_CORE_RES_VALID(mlxsw_core, MAX_SYSTEM_PORT))
		mlxsw_core->max_ports = MLXSW_CORE_RES_GET(mlxsw_core,
							   MAX_SYSTEM_PORT) + 1;
	else
		mlxsw_core->max_ports = MLXSW_PORT_MAX_PORTS_DEFAULT + 1;

	mlxsw_core->ports = kcalloc(mlxsw_core->max_ports,
				    sizeof(struct mlxsw_core_port), GFP_KERNEL);
	if (!mlxsw_core->ports)
		return -ENOMEM;

	if (!reload) {
		err = mlxsw_core_resources_ports_register(mlxsw_core);
		if (err)
			goto err_resources_ports_register;
	}
	atomic_set(&mlxsw_core->active_ports_count, 0);
	devlink_resource_occ_get_register(devlink, MLXSW_CORE_RESOURCE_PORTS,
					  mlxsw_ports_occ_get, mlxsw_core);

	return 0;

err_resources_ports_register:
	kfree(mlxsw_core->ports);
	return err;
}

static void mlxsw_ports_fini(struct mlxsw_core *mlxsw_core, bool reload)
{
	struct devlink *devlink = priv_to_devlink(mlxsw_core);

	devlink_resource_occ_get_unregister(devlink, MLXSW_CORE_RESOURCE_PORTS);
	if (!reload)
		devlink_resources_unregister(priv_to_devlink(mlxsw_core));

	kfree(mlxsw_core->ports);
}

unsigned int mlxsw_core_max_ports(const struct mlxsw_core *mlxsw_core)
{
	return mlxsw_core->max_ports;
}
EXPORT_SYMBOL(mlxsw_core_max_ports);

void *mlxsw_core_driver_priv(struct mlxsw_core *mlxsw_core)
{
	return mlxsw_core->driver_priv;
}
EXPORT_SYMBOL(mlxsw_core_driver_priv);

bool
mlxsw_core_fw_rev_minor_subminor_validate(const struct mlxsw_fw_rev *rev,
					  const struct mlxsw_fw_rev *req_rev)
{
	return rev->minor > req_rev->minor ||
	       (rev->minor == req_rev->minor &&
		rev->subminor >= req_rev->subminor);
}
EXPORT_SYMBOL(mlxsw_core_fw_rev_minor_subminor_validate);

struct mlxsw_rx_listener_item {
	struct list_head list;
	struct mlxsw_rx_listener rxl;
	void *priv;
	bool enabled;
};

struct mlxsw_event_listener_item {
	struct list_head list;
	struct mlxsw_core *mlxsw_core;
	struct mlxsw_event_listener el;
	void *priv;
};

static const u8 mlxsw_core_trap_groups[] = {
	MLXSW_REG_HTGT_TRAP_GROUP_EMAD,
	MLXSW_REG_HTGT_TRAP_GROUP_CORE_EVENT,
};

static int mlxsw_core_trap_groups_set(struct mlxsw_core *mlxsw_core)
{
	char htgt_pl[MLXSW_REG_HTGT_LEN];
	int err;
	int i;

	if (!(mlxsw_core->bus->features & MLXSW_BUS_F_TXRX))
		return 0;

	for (i = 0; i < ARRAY_SIZE(mlxsw_core_trap_groups); i++) {
		mlxsw_reg_htgt_pack(htgt_pl, mlxsw_core_trap_groups[i],
				    MLXSW_REG_HTGT_INVALID_POLICER,
				    MLXSW_REG_HTGT_DEFAULT_PRIORITY,
				    MLXSW_REG_HTGT_DEFAULT_TC);
		err = mlxsw_reg_write(mlxsw_core, MLXSW_REG(htgt), htgt_pl);
		if (err)
			return err;
	}
	return 0;
}

/******************
 * EMAD processing
 ******************/

/* emad_eth_hdr_dmac
 * Destination MAC in EMAD's Ethernet header.
 * Must be set to 01:02:c9:00:00:01
 */
MLXSW_ITEM_BUF(emad, eth_hdr, dmac, 0x00, 6);

/* emad_eth_hdr_smac
 * Source MAC in EMAD's Ethernet header.
 * Must be set to 00:02:c9:01:02:03
 */
MLXSW_ITEM_BUF(emad, eth_hdr, smac, 0x06, 6);

/* emad_eth_hdr_ethertype
 * Ethertype in EMAD's Ethernet header.
 * Must be set to 0x8932
 */
MLXSW_ITEM32(emad, eth_hdr, ethertype, 0x0C, 16, 16);

/* emad_eth_hdr_mlx_proto
 * Mellanox protocol.
 * Must be set to 0x0.
 */
MLXSW_ITEM32(emad, eth_hdr, mlx_proto, 0x0C, 8, 8);

/* emad_eth_hdr_ver
 * Mellanox protocol version.
 * Must be set to 0x0.
 */
MLXSW_ITEM32(emad, eth_hdr, ver, 0x0C, 4, 4);

/* emad_op_tlv_type
 * Type of the TLV.
 * Must be set to 0x1 (operation TLV).
 */
MLXSW_ITEM32(emad, op_tlv, type, 0x00, 27, 5);

/* emad_op_tlv_len
 * Length of the operation TLV in u32.
 * Must be set to 0x4.
 */
MLXSW_ITEM32(emad, op_tlv, len, 0x00, 16, 11);

/* emad_op_tlv_dr
 * Direct route bit. Setting to 1 indicates the EMAD is a direct route
 * EMAD. DR TLV must follow.
 *
 * Note: Currently not supported and must not be set.
 */
MLXSW_ITEM32(emad, op_tlv, dr, 0x00, 15, 1);

/* emad_op_tlv_status
 * Returned status in case of EMAD response. Must be set to 0 in case
 * of EMAD request.
 * 0x0 - success
 * 0x1 - device is busy. Requester should retry
 * 0x2 - Mellanox protocol version not supported
 * 0x3 - unknown TLV
 * 0x4 - register not supported
 * 0x5 - operation class not supported
 * 0x6 - EMAD method not supported
 * 0x7 - bad parameter (e.g. port out of range)
 * 0x8 - resource not available
 * 0x9 - message receipt acknowledgment. Requester should retry
 * 0x70 - internal error
 */
MLXSW_ITEM32(emad, op_tlv, status, 0x00, 8, 7);

/* emad_op_tlv_register_id
 * Register ID of register within register TLV.
 */
MLXSW_ITEM32(emad, op_tlv, register_id, 0x04, 16, 16);

/* emad_op_tlv_r
 * Response bit. Setting to 1 indicates Response, otherwise request.
 */
MLXSW_ITEM32(emad, op_tlv, r, 0x04, 15, 1);

/* emad_op_tlv_method
 * EMAD method type.
 * 0x1 - query
 * 0x2 - write
 * 0x3 - send (currently not supported)
 * 0x4 - event
 */
MLXSW_ITEM32(emad, op_tlv, method, 0x04, 8, 7);

/* emad_op_tlv_class
 * EMAD operation class. Must be set to 0x1 (REG_ACCESS).
 */
MLXSW_ITEM32(emad, op_tlv, class, 0x04, 0, 8);

/* emad_op_tlv_tid
 * EMAD transaction ID. Used for pairing request and response EMADs.
 */
MLXSW_ITEM64(emad, op_tlv, tid, 0x08, 0, 64);

/* emad_string_tlv_type
 * Type of the TLV.
 * Must be set to 0x2 (string TLV).
 */
MLXSW_ITEM32(emad, string_tlv, type, 0x00, 27, 5);

/* emad_string_tlv_len
 * Length of the string TLV in u32.
 */
MLXSW_ITEM32(emad, string_tlv, len, 0x00, 16, 11);

#define MLXSW_EMAD_STRING_TLV_STRING_LEN 128

/* emad_string_tlv_string
 * String provided by the device's firmware in case of erroneous register access
 */
MLXSW_ITEM_BUF(emad, string_tlv, string, 0x04,
	       MLXSW_EMAD_STRING_TLV_STRING_LEN);

/* emad_reg_tlv_type
 * Type of the TLV.
 * Must be set to 0x3 (register TLV).
 */
MLXSW_ITEM32(emad, reg_tlv, type, 0x00, 27, 5);

/* emad_reg_tlv_len
 * Length of the operation TLV in u32.
 */
MLXSW_ITEM32(emad, reg_tlv, len, 0x00, 16, 11);

/* emad_end_tlv_type
 * Type of the TLV.
 * Must be set to 0x0 (end TLV).
 */
MLXSW_ITEM32(emad, end_tlv, type, 0x00, 27, 5);

/* emad_end_tlv_len
 * Length of the end TLV in u32.
 * Must be set to 1.
 */
MLXSW_ITEM32(emad, end_tlv, len, 0x00, 16, 11);

enum mlxsw_core_reg_access_type {
	MLXSW_CORE_REG_ACCESS_TYPE_QUERY,
	MLXSW_CORE_REG_ACCESS_TYPE_WRITE,
};

static inline const char *
mlxsw_core_reg_access_type_str(enum mlxsw_core_reg_access_type type)
{
	switch (type) {
	case MLXSW_CORE_REG_ACCESS_TYPE_QUERY:
		return "query";
	case MLXSW_CORE_REG_ACCESS_TYPE_WRITE:
		return "write";
	}
	BUG();
}

static void mlxsw_emad_pack_end_tlv(char *end_tlv)
{
	mlxsw_emad_end_tlv_type_set(end_tlv, MLXSW_EMAD_TLV_TYPE_END);
	mlxsw_emad_end_tlv_len_set(end_tlv, MLXSW_EMAD_END_TLV_LEN);
}

static void mlxsw_emad_pack_reg_tlv(char *reg_tlv,
				    const struct mlxsw_reg_info *reg,
				    char *payload)
{
	mlxsw_emad_reg_tlv_type_set(reg_tlv, MLXSW_EMAD_TLV_TYPE_REG);
	mlxsw_emad_reg_tlv_len_set(reg_tlv, reg->len / sizeof(u32) + 1);
	memcpy(reg_tlv + sizeof(u32), payload, reg->len);
}

static void mlxsw_emad_pack_string_tlv(char *string_tlv)
{
	mlxsw_emad_string_tlv_type_set(string_tlv, MLXSW_EMAD_TLV_TYPE_STRING);
	mlxsw_emad_string_tlv_len_set(string_tlv, MLXSW_EMAD_STRING_TLV_LEN);
}

static void mlxsw_emad_pack_op_tlv(char *op_tlv,
				   const struct mlxsw_reg_info *reg,
				   enum mlxsw_core_reg_access_type type,
				   u64 tid)
{
	mlxsw_emad_op_tlv_type_set(op_tlv, MLXSW_EMAD_TLV_TYPE_OP);
	mlxsw_emad_op_tlv_len_set(op_tlv, MLXSW_EMAD_OP_TLV_LEN);
	mlxsw_emad_op_tlv_dr_set(op_tlv, 0);
	mlxsw_emad_op_tlv_status_set(op_tlv, 0);
	mlxsw_emad_op_tlv_register_id_set(op_tlv, reg->id);
	mlxsw_emad_op_tlv_r_set(op_tlv, MLXSW_EMAD_OP_TLV_REQUEST);
	if (type == MLXSW_CORE_REG_ACCESS_TYPE_QUERY)
		mlxsw_emad_op_tlv_method_set(op_tlv,
					     MLXSW_EMAD_OP_TLV_METHOD_QUERY);
	else
		mlxsw_emad_op_tlv_method_set(op_tlv,
					     MLXSW_EMAD_OP_TLV_METHOD_WRITE);
	mlxsw_emad_op_tlv_class_set(op_tlv,
				    MLXSW_EMAD_OP_TLV_CLASS_REG_ACCESS);
	mlxsw_emad_op_tlv_tid_set(op_tlv, tid);
}

static int mlxsw_emad_construct_eth_hdr(struct sk_buff *skb)
{
	char *eth_hdr = skb_push(skb, MLXSW_EMAD_ETH_HDR_LEN);

	mlxsw_emad_eth_hdr_dmac_memcpy_to(eth_hdr, MLXSW_EMAD_EH_DMAC);
	mlxsw_emad_eth_hdr_smac_memcpy_to(eth_hdr, MLXSW_EMAD_EH_SMAC);
	mlxsw_emad_eth_hdr_ethertype_set(eth_hdr, MLXSW_EMAD_EH_ETHERTYPE);
	mlxsw_emad_eth_hdr_mlx_proto_set(eth_hdr, MLXSW_EMAD_EH_MLX_PROTO);
	mlxsw_emad_eth_hdr_ver_set(eth_hdr, MLXSW_EMAD_EH_PROTO_VERSION);

	skb_reset_mac_header(skb);

	return 0;
}

static void mlxsw_emad_construct(struct sk_buff *skb,
				 const struct mlxsw_reg_info *reg,
				 char *payload,
				 enum mlxsw_core_reg_access_type type,
				 u64 tid, bool enable_string_tlv)
{
	char *buf;

	buf = skb_push(skb, MLXSW_EMAD_END_TLV_LEN * sizeof(u32));
	mlxsw_emad_pack_end_tlv(buf);

	buf = skb_push(skb, reg->len + sizeof(u32));
	mlxsw_emad_pack_reg_tlv(buf, reg, payload);

	if (enable_string_tlv) {
		buf = skb_push(skb, MLXSW_EMAD_STRING_TLV_LEN * sizeof(u32));
		mlxsw_emad_pack_string_tlv(buf);
	}

	buf = skb_push(skb, MLXSW_EMAD_OP_TLV_LEN * sizeof(u32));
	mlxsw_emad_pack_op_tlv(buf, reg, type, tid);

	mlxsw_emad_construct_eth_hdr(skb);
}

struct mlxsw_emad_tlv_offsets {
	u16 op_tlv;
	u16 string_tlv;
	u16 reg_tlv;
};

static bool mlxsw_emad_tlv_is_string_tlv(const char *tlv)
{
	u8 tlv_type = mlxsw_emad_string_tlv_type_get(tlv);

	return tlv_type == MLXSW_EMAD_TLV_TYPE_STRING;
}

static void mlxsw_emad_tlv_parse(struct sk_buff *skb)
{
	struct mlxsw_emad_tlv_offsets *offsets =
		(struct mlxsw_emad_tlv_offsets *) skb->cb;

	offsets->op_tlv = MLXSW_EMAD_ETH_HDR_LEN;
	offsets->string_tlv = 0;
	offsets->reg_tlv = MLXSW_EMAD_ETH_HDR_LEN +
			   MLXSW_EMAD_OP_TLV_LEN * sizeof(u32);

	/* If string TLV is present, it must come after the operation TLV. */
	if (mlxsw_emad_tlv_is_string_tlv(skb->data + offsets->reg_tlv)) {
		offsets->string_tlv = offsets->reg_tlv;
		offsets->reg_tlv += MLXSW_EMAD_STRING_TLV_LEN * sizeof(u32);
	}
}

static char *mlxsw_emad_op_tlv(const struct sk_buff *skb)
{
	struct mlxsw_emad_tlv_offsets *offsets =
		(struct mlxsw_emad_tlv_offsets *) skb->cb;

	return ((char *) (skb->data + offsets->op_tlv));
}

static char *mlxsw_emad_string_tlv(const struct sk_buff *skb)
{
	struct mlxsw_emad_tlv_offsets *offsets =
		(struct mlxsw_emad_tlv_offsets *) skb->cb;

	if (!offsets->string_tlv)
		return NULL;

	return ((char *) (skb->data + offsets->string_tlv));
}

static char *mlxsw_emad_reg_tlv(const struct sk_buff *skb)
{
	struct mlxsw_emad_tlv_offsets *offsets =
		(struct mlxsw_emad_tlv_offsets *) skb->cb;

	return ((char *) (skb->data + offsets->reg_tlv));
}

static char *mlxsw_emad_reg_payload(const char *reg_tlv)
{
	return ((char *) (reg_tlv + sizeof(u32)));
}

static char *mlxsw_emad_reg_payload_cmd(const char *mbox)
{
	return ((char *) (mbox + (MLXSW_EMAD_OP_TLV_LEN + 1) * sizeof(u32)));
}

static u64 mlxsw_emad_get_tid(const struct sk_buff *skb)
{
	char *op_tlv;

	op_tlv = mlxsw_emad_op_tlv(skb);
	return mlxsw_emad_op_tlv_tid_get(op_tlv);
}

static bool mlxsw_emad_is_resp(const struct sk_buff *skb)
{
	char *op_tlv;

	op_tlv = mlxsw_emad_op_tlv(skb);
	return (mlxsw_emad_op_tlv_r_get(op_tlv) == MLXSW_EMAD_OP_TLV_RESPONSE);
}

static int mlxsw_emad_process_status(char *op_tlv,
				     enum mlxsw_emad_op_tlv_status *p_status)
{
	*p_status = mlxsw_emad_op_tlv_status_get(op_tlv);

	switch (*p_status) {
	case MLXSW_EMAD_OP_TLV_STATUS_SUCCESS:
		return 0;
	case MLXSW_EMAD_OP_TLV_STATUS_BUSY:
	case MLXSW_EMAD_OP_TLV_STATUS_MESSAGE_RECEIPT_ACK:
		return -EAGAIN;
	case MLXSW_EMAD_OP_TLV_STATUS_VERSION_NOT_SUPPORTED:
	case MLXSW_EMAD_OP_TLV_STATUS_UNKNOWN_TLV:
	case MLXSW_EMAD_OP_TLV_STATUS_REGISTER_NOT_SUPPORTED:
	case MLXSW_EMAD_OP_TLV_STATUS_CLASS_NOT_SUPPORTED:
	case MLXSW_EMAD_OP_TLV_STATUS_METHOD_NOT_SUPPORTED:
	case MLXSW_EMAD_OP_TLV_STATUS_BAD_PARAMETER:
	case MLXSW_EMAD_OP_TLV_STATUS_RESOURCE_NOT_AVAILABLE:
	case MLXSW_EMAD_OP_TLV_STATUS_INTERNAL_ERROR:
	default:
		return -EIO;
	}
}

static int
mlxsw_emad_process_status_skb(struct sk_buff *skb,
			      enum mlxsw_emad_op_tlv_status *p_status)
{
	return mlxsw_emad_process_status(mlxsw_emad_op_tlv(skb), p_status);
}

struct mlxsw_reg_trans {
	struct list_head list;
	struct list_head bulk_list;
	struct mlxsw_core *core;
	struct sk_buff *tx_skb;
	struct mlxsw_tx_info tx_info;
	struct delayed_work timeout_dw;
	unsigned int retries;
	u64 tid;
	struct completion completion;
	atomic_t active;
	mlxsw_reg_trans_cb_t *cb;
	unsigned long cb_priv;
	const struct mlxsw_reg_info *reg;
	enum mlxsw_core_reg_access_type type;
	int err;
	char *emad_err_string;
	enum mlxsw_emad_op_tlv_status emad_status;
	struct rcu_head rcu;
};

static void mlxsw_emad_process_string_tlv(const struct sk_buff *skb,
					  struct mlxsw_reg_trans *trans)
{
	char *string_tlv;
	char *string;

	string_tlv = mlxsw_emad_string_tlv(skb);
	if (!string_tlv)
		return;

	trans->emad_err_string = kzalloc(MLXSW_EMAD_STRING_TLV_STRING_LEN,
					 GFP_ATOMIC);
	if (!trans->emad_err_string)
		return;

	string = mlxsw_emad_string_tlv_string_data(string_tlv);
	strlcpy(trans->emad_err_string, string,
		MLXSW_EMAD_STRING_TLV_STRING_LEN);
}

#define MLXSW_EMAD_TIMEOUT_DURING_FW_FLASH_MS	3000
#define MLXSW_EMAD_TIMEOUT_MS			200

static void mlxsw_emad_trans_timeout_schedule(struct mlxsw_reg_trans *trans)
{
	unsigned long timeout = msecs_to_jiffies(MLXSW_EMAD_TIMEOUT_MS);

	if (trans->core->fw_flash_in_progress)
		timeout = msecs_to_jiffies(MLXSW_EMAD_TIMEOUT_DURING_FW_FLASH_MS);

	queue_delayed_work(trans->core->emad_wq, &trans->timeout_dw,
			   timeout << trans->retries);
}

static int mlxsw_emad_transmit(struct mlxsw_core *mlxsw_core,
			       struct mlxsw_reg_trans *trans)
{
	struct sk_buff *skb;
	int err;

	skb = skb_clone(trans->tx_skb, GFP_KERNEL);
	if (!skb)
		return -ENOMEM;

	trace_devlink_hwmsg(priv_to_devlink(mlxsw_core), false, 0,
			    skb->data + mlxsw_core->driver->txhdr_len,
			    skb->len - mlxsw_core->driver->txhdr_len);

	atomic_set(&trans->active, 1);
	err = mlxsw_core_skb_transmit(mlxsw_core, skb, &trans->tx_info);
	if (err) {
		dev_kfree_skb(skb);
		return err;
	}
	mlxsw_emad_trans_timeout_schedule(trans);
	return 0;
}

static void mlxsw_emad_trans_finish(struct mlxsw_reg_trans *trans, int err)
{
	struct mlxsw_core *mlxsw_core = trans->core;

	dev_kfree_skb(trans->tx_skb);
	spin_lock_bh(&mlxsw_core->emad.trans_list_lock);
	list_del_rcu(&trans->list);
	spin_unlock_bh(&mlxsw_core->emad.trans_list_lock);
	trans->err = err;
	complete(&trans->completion);
}

static void mlxsw_emad_transmit_retry(struct mlxsw_core *mlxsw_core,
				      struct mlxsw_reg_trans *trans)
{
	int err;

	if (trans->retries < MLXSW_EMAD_MAX_RETRY) {
		trans->retries++;
		err = mlxsw_emad_transmit(trans->core, trans);
		if (err == 0)
			return;

		if (!atomic_dec_and_test(&trans->active))
			return;
	} else {
		err = -EIO;
	}
	mlxsw_emad_trans_finish(trans, err);
}

static void mlxsw_emad_trans_timeout_work(struct work_struct *work)
{
	struct mlxsw_reg_trans *trans = container_of(work,
						     struct mlxsw_reg_trans,
						     timeout_dw.work);

	if (!atomic_dec_and_test(&trans->active))
		return;

	mlxsw_emad_transmit_retry(trans->core, trans);
}

static void mlxsw_emad_process_response(struct mlxsw_core *mlxsw_core,
					struct mlxsw_reg_trans *trans,
					struct sk_buff *skb)
{
	int err;

	if (!atomic_dec_and_test(&trans->active))
		return;

	err = mlxsw_emad_process_status_skb(skb, &trans->emad_status);
	if (err == -EAGAIN) {
		mlxsw_emad_transmit_retry(mlxsw_core, trans);
	} else {
		if (err == 0) {
			char *reg_tlv = mlxsw_emad_reg_tlv(skb);

			if (trans->cb)
				trans->cb(mlxsw_core,
					  mlxsw_emad_reg_payload(reg_tlv),
					  trans->reg->len, trans->cb_priv);
		} else {
			mlxsw_emad_process_string_tlv(skb, trans);
		}
		mlxsw_emad_trans_finish(trans, err);
	}
}

/* called with rcu read lock held */
static void mlxsw_emad_rx_listener_func(struct sk_buff *skb, u16 local_port,
					void *priv)
{
	struct mlxsw_core *mlxsw_core = priv;
	struct mlxsw_reg_trans *trans;

	trace_devlink_hwmsg(priv_to_devlink(mlxsw_core), true, 0,
			    skb->data, skb->len);

	mlxsw_emad_tlv_parse(skb);

	if (!mlxsw_emad_is_resp(skb))
		goto free_skb;

	list_for_each_entry_rcu(trans, &mlxsw_core->emad.trans_list, list) {
		if (mlxsw_emad_get_tid(skb) == trans->tid) {
			mlxsw_emad_process_response(mlxsw_core, trans, skb);
			break;
		}
	}

free_skb:
	dev_kfree_skb(skb);
}

static const struct mlxsw_listener mlxsw_emad_rx_listener =
	MLXSW_RXL(mlxsw_emad_rx_listener_func, ETHEMAD, TRAP_TO_CPU, false,
		  EMAD, DISCARD);

static int mlxsw_emad_init(struct mlxsw_core *mlxsw_core)
{
	struct workqueue_struct *emad_wq;
	u64 tid;
	int err;

	if (!(mlxsw_core->bus->features & MLXSW_BUS_F_TXRX))
		return 0;

	emad_wq = alloc_workqueue("mlxsw_core_emad", 0, 0);
	if (!emad_wq)
		return -ENOMEM;
	mlxsw_core->emad_wq = emad_wq;

	/* Set the upper 32 bits of the transaction ID field to a random
	 * number. This allows us to discard EMADs addressed to other
	 * devices.
	 */
	get_random_bytes(&tid, 4);
	tid <<= 32;
	atomic64_set(&mlxsw_core->emad.tid, tid);

	INIT_LIST_HEAD(&mlxsw_core->emad.trans_list);
	spin_lock_init(&mlxsw_core->emad.trans_list_lock);

	err = mlxsw_core_trap_register(mlxsw_core, &mlxsw_emad_rx_listener,
				       mlxsw_core);
	if (err)
		goto err_trap_register;

	mlxsw_core->emad.use_emad = true;

	return 0;

err_trap_register:
	destroy_workqueue(mlxsw_core->emad_wq);
	return err;
}

static void mlxsw_emad_fini(struct mlxsw_core *mlxsw_core)
{

	if (!(mlxsw_core->bus->features & MLXSW_BUS_F_TXRX))
		return;

	mlxsw_core->emad.use_emad = false;
	mlxsw_core_trap_unregister(mlxsw_core, &mlxsw_emad_rx_listener,
				   mlxsw_core);
	destroy_workqueue(mlxsw_core->emad_wq);
}

static struct sk_buff *mlxsw_emad_alloc(const struct mlxsw_core *mlxsw_core,
					u16 reg_len, bool enable_string_tlv)
{
	struct sk_buff *skb;
	u16 emad_len;

	emad_len = (reg_len + sizeof(u32) + MLXSW_EMAD_ETH_HDR_LEN +
		    (MLXSW_EMAD_OP_TLV_LEN + MLXSW_EMAD_END_TLV_LEN) *
		    sizeof(u32) + mlxsw_core->driver->txhdr_len);
	if (enable_string_tlv)
		emad_len += MLXSW_EMAD_STRING_TLV_LEN * sizeof(u32);
	if (emad_len > MLXSW_EMAD_MAX_FRAME_LEN)
		return NULL;

	skb = netdev_alloc_skb(NULL, emad_len);
	if (!skb)
		return NULL;
	memset(skb->data, 0, emad_len);
	skb_reserve(skb, emad_len);

	return skb;
}

static int mlxsw_emad_reg_access(struct mlxsw_core *mlxsw_core,
				 const struct mlxsw_reg_info *reg,
				 char *payload,
				 enum mlxsw_core_reg_access_type type,
				 struct mlxsw_reg_trans *trans,
				 struct list_head *bulk_list,
				 mlxsw_reg_trans_cb_t *cb,
				 unsigned long cb_priv, u64 tid)
{
	bool enable_string_tlv;
	struct sk_buff *skb;
	int err;

	dev_dbg(mlxsw_core->bus_info->dev, "EMAD reg access (tid=%llx,reg_id=%x(%s),type=%s)\n",
		tid, reg->id, mlxsw_reg_id_str(reg->id),
		mlxsw_core_reg_access_type_str(type));

	/* Since this can be changed during emad_reg_access, read it once and
	 * use the value all the way.
	 */
	enable_string_tlv = mlxsw_core->emad.enable_string_tlv;

	skb = mlxsw_emad_alloc(mlxsw_core, reg->len, enable_string_tlv);
	if (!skb)
		return -ENOMEM;

	list_add_tail(&trans->bulk_list, bulk_list);
	trans->core = mlxsw_core;
	trans->tx_skb = skb;
	trans->tx_info.local_port = MLXSW_PORT_CPU_PORT;
	trans->tx_info.is_emad = true;
	INIT_DELAYED_WORK(&trans->timeout_dw, mlxsw_emad_trans_timeout_work);
	trans->tid = tid;
	init_completion(&trans->completion);
	trans->cb = cb;
	trans->cb_priv = cb_priv;
	trans->reg = reg;
	trans->type = type;

	mlxsw_emad_construct(skb, reg, payload, type, trans->tid,
			     enable_string_tlv);
	mlxsw_core->driver->txhdr_construct(skb, &trans->tx_info);

	spin_lock_bh(&mlxsw_core->emad.trans_list_lock);
	list_add_tail_rcu(&trans->list, &mlxsw_core->emad.trans_list);
	spin_unlock_bh(&mlxsw_core->emad.trans_list_lock);
	err = mlxsw_emad_transmit(mlxsw_core, trans);
	if (err)
		goto err_out;
	return 0;

err_out:
	spin_lock_bh(&mlxsw_core->emad.trans_list_lock);
	list_del_rcu(&trans->list);
	spin_unlock_bh(&mlxsw_core->emad.trans_list_lock);
	list_del(&trans->bulk_list);
	dev_kfree_skb(trans->tx_skb);
	return err;
}

/*****************
 * Core functions
 *****************/

int mlxsw_core_driver_register(struct mlxsw_driver *mlxsw_driver)
{
	spin_lock(&mlxsw_core_driver_list_lock);
	list_add_tail(&mlxsw_driver->list, &mlxsw_core_driver_list);
	spin_unlock(&mlxsw_core_driver_list_lock);
	return 0;
}
EXPORT_SYMBOL(mlxsw_core_driver_register);

void mlxsw_core_driver_unregister(struct mlxsw_driver *mlxsw_driver)
{
	spin_lock(&mlxsw_core_driver_list_lock);
	list_del(&mlxsw_driver->list);
	spin_unlock(&mlxsw_core_driver_list_lock);
}
EXPORT_SYMBOL(mlxsw_core_driver_unregister);

static struct mlxsw_driver *__driver_find(const char *kind)
{
	struct mlxsw_driver *mlxsw_driver;

	list_for_each_entry(mlxsw_driver, &mlxsw_core_driver_list, list) {
		if (strcmp(mlxsw_driver->kind, kind) == 0)
			return mlxsw_driver;
	}
	return NULL;
}

static struct mlxsw_driver *mlxsw_core_driver_get(const char *kind)
{
	struct mlxsw_driver *mlxsw_driver;

	spin_lock(&mlxsw_core_driver_list_lock);
	mlxsw_driver = __driver_find(kind);
	spin_unlock(&mlxsw_core_driver_list_lock);
	return mlxsw_driver;
}

struct mlxsw_core_fw_info {
	struct mlxfw_dev mlxfw_dev;
	struct mlxsw_core *mlxsw_core;
};

static int mlxsw_core_fw_component_query(struct mlxfw_dev *mlxfw_dev,
					 u16 component_index, u32 *p_max_size,
					 u8 *p_align_bits, u16 *p_max_write_size)
{
	struct mlxsw_core_fw_info *mlxsw_core_fw_info =
		container_of(mlxfw_dev, struct mlxsw_core_fw_info, mlxfw_dev);
	struct mlxsw_core *mlxsw_core = mlxsw_core_fw_info->mlxsw_core;
	char mcqi_pl[MLXSW_REG_MCQI_LEN];
	int err;

	mlxsw_reg_mcqi_pack(mcqi_pl, component_index);
	err = mlxsw_reg_query(mlxsw_core, MLXSW_REG(mcqi), mcqi_pl);
	if (err)
		return err;
	mlxsw_reg_mcqi_unpack(mcqi_pl, p_max_size, p_align_bits, p_max_write_size);

	*p_align_bits = max_t(u8, *p_align_bits, 2);
	*p_max_write_size = min_t(u16, *p_max_write_size, MLXSW_REG_MCDA_MAX_DATA_LEN);
	return 0;
}

static int mlxsw_core_fw_fsm_lock(struct mlxfw_dev *mlxfw_dev, u32 *fwhandle)
{
	struct mlxsw_core_fw_info *mlxsw_core_fw_info =
		container_of(mlxfw_dev, struct mlxsw_core_fw_info, mlxfw_dev);
	struct mlxsw_core *mlxsw_core = mlxsw_core_fw_info->mlxsw_core;
	char mcc_pl[MLXSW_REG_MCC_LEN];
	u8 control_state;
	int err;

	mlxsw_reg_mcc_pack(mcc_pl, 0, 0, 0, 0);
	err = mlxsw_reg_query(mlxsw_core, MLXSW_REG(mcc), mcc_pl);
	if (err)
		return err;

	mlxsw_reg_mcc_unpack(mcc_pl, fwhandle, NULL, &control_state);
	if (control_state != MLXFW_FSM_STATE_IDLE)
		return -EBUSY;

	mlxsw_reg_mcc_pack(mcc_pl, MLXSW_REG_MCC_INSTRUCTION_LOCK_UPDATE_HANDLE, 0, *fwhandle, 0);
	return mlxsw_reg_write(mlxsw_core, MLXSW_REG(mcc), mcc_pl);
}

static int mlxsw_core_fw_fsm_component_update(struct mlxfw_dev *mlxfw_dev, u32 fwhandle,
					      u16 component_index, u32 component_size)
{
	struct mlxsw_core_fw_info *mlxsw_core_fw_info =
		container_of(mlxfw_dev, struct mlxsw_core_fw_info, mlxfw_dev);
	struct mlxsw_core *mlxsw_core = mlxsw_core_fw_info->mlxsw_core;
	char mcc_pl[MLXSW_REG_MCC_LEN];

	mlxsw_reg_mcc_pack(mcc_pl, MLXSW_REG_MCC_INSTRUCTION_UPDATE_COMPONENT,
			   component_index, fwhandle, component_size);
	return mlxsw_reg_write(mlxsw_core, MLXSW_REG(mcc), mcc_pl);
}

static int mlxsw_core_fw_fsm_block_download(struct mlxfw_dev *mlxfw_dev, u32 fwhandle,
					    u8 *data, u16 size, u32 offset)
{
	struct mlxsw_core_fw_info *mlxsw_core_fw_info =
		container_of(mlxfw_dev, struct mlxsw_core_fw_info, mlxfw_dev);
	struct mlxsw_core *mlxsw_core = mlxsw_core_fw_info->mlxsw_core;
	char mcda_pl[MLXSW_REG_MCDA_LEN];

	mlxsw_reg_mcda_pack(mcda_pl, fwhandle, offset, size, data);
	return mlxsw_reg_write(mlxsw_core, MLXSW_REG(mcda), mcda_pl);
}

static int mlxsw_core_fw_fsm_component_verify(struct mlxfw_dev *mlxfw_dev, u32 fwhandle,
					      u16 component_index)
{
	struct mlxsw_core_fw_info *mlxsw_core_fw_info =
		container_of(mlxfw_dev, struct mlxsw_core_fw_info, mlxfw_dev);
	struct mlxsw_core *mlxsw_core = mlxsw_core_fw_info->mlxsw_core;
	char mcc_pl[MLXSW_REG_MCC_LEN];

	mlxsw_reg_mcc_pack(mcc_pl, MLXSW_REG_MCC_INSTRUCTION_VERIFY_COMPONENT,
			   component_index, fwhandle, 0);
	return mlxsw_reg_write(mlxsw_core, MLXSW_REG(mcc), mcc_pl);
}

static int mlxsw_core_fw_fsm_activate(struct mlxfw_dev *mlxfw_dev, u32 fwhandle)
{
	struct mlxsw_core_fw_info *mlxsw_core_fw_info =
		container_of(mlxfw_dev, struct mlxsw_core_fw_info, mlxfw_dev);
	struct mlxsw_core *mlxsw_core = mlxsw_core_fw_info->mlxsw_core;
	char mcc_pl[MLXSW_REG_MCC_LEN];

	mlxsw_reg_mcc_pack(mcc_pl, MLXSW_REG_MCC_INSTRUCTION_ACTIVATE, 0, fwhandle, 0);
	return mlxsw_reg_write(mlxsw_core, MLXSW_REG(mcc), mcc_pl);
}

static int mlxsw_core_fw_fsm_query_state(struct mlxfw_dev *mlxfw_dev, u32 fwhandle,
					 enum mlxfw_fsm_state *fsm_state,
					 enum mlxfw_fsm_state_err *fsm_state_err)
{
	struct mlxsw_core_fw_info *mlxsw_core_fw_info =
		container_of(mlxfw_dev, struct mlxsw_core_fw_info, mlxfw_dev);
	struct mlxsw_core *mlxsw_core = mlxsw_core_fw_info->mlxsw_core;
	char mcc_pl[MLXSW_REG_MCC_LEN];
	u8 control_state;
	u8 error_code;
	int err;

	mlxsw_reg_mcc_pack(mcc_pl, 0, 0, fwhandle, 0);
	err = mlxsw_reg_query(mlxsw_core, MLXSW_REG(mcc), mcc_pl);
	if (err)
		return err;

	mlxsw_reg_mcc_unpack(mcc_pl, NULL, &error_code, &control_state);
	*fsm_state = control_state;
	*fsm_state_err = min_t(enum mlxfw_fsm_state_err, error_code, MLXFW_FSM_STATE_ERR_MAX);
	return 0;
}

static void mlxsw_core_fw_fsm_cancel(struct mlxfw_dev *mlxfw_dev, u32 fwhandle)
{
	struct mlxsw_core_fw_info *mlxsw_core_fw_info =
		container_of(mlxfw_dev, struct mlxsw_core_fw_info, mlxfw_dev);
	struct mlxsw_core *mlxsw_core = mlxsw_core_fw_info->mlxsw_core;
	char mcc_pl[MLXSW_REG_MCC_LEN];

	mlxsw_reg_mcc_pack(mcc_pl, MLXSW_REG_MCC_INSTRUCTION_CANCEL, 0, fwhandle, 0);
	mlxsw_reg_write(mlxsw_core, MLXSW_REG(mcc), mcc_pl);
}

static void mlxsw_core_fw_fsm_release(struct mlxfw_dev *mlxfw_dev, u32 fwhandle)
{
	struct mlxsw_core_fw_info *mlxsw_core_fw_info =
		container_of(mlxfw_dev, struct mlxsw_core_fw_info, mlxfw_dev);
	struct mlxsw_core *mlxsw_core = mlxsw_core_fw_info->mlxsw_core;
	char mcc_pl[MLXSW_REG_MCC_LEN];

	mlxsw_reg_mcc_pack(mcc_pl, MLXSW_REG_MCC_INSTRUCTION_RELEASE_UPDATE_HANDLE, 0, fwhandle, 0);
	mlxsw_reg_write(mlxsw_core, MLXSW_REG(mcc), mcc_pl);
}

static const struct mlxfw_dev_ops mlxsw_core_fw_mlxsw_dev_ops = {
	.component_query	= mlxsw_core_fw_component_query,
	.fsm_lock		= mlxsw_core_fw_fsm_lock,
	.fsm_component_update	= mlxsw_core_fw_fsm_component_update,
	.fsm_block_download	= mlxsw_core_fw_fsm_block_download,
	.fsm_component_verify	= mlxsw_core_fw_fsm_component_verify,
	.fsm_activate		= mlxsw_core_fw_fsm_activate,
	.fsm_query_state	= mlxsw_core_fw_fsm_query_state,
	.fsm_cancel		= mlxsw_core_fw_fsm_cancel,
	.fsm_release		= mlxsw_core_fw_fsm_release,
};

static int mlxsw_core_fw_flash(struct mlxsw_core *mlxsw_core, const struct firmware *firmware,
			       struct netlink_ext_ack *extack)
{
	struct mlxsw_core_fw_info mlxsw_core_fw_info = {
		.mlxfw_dev = {
			.ops = &mlxsw_core_fw_mlxsw_dev_ops,
			.psid = mlxsw_core->bus_info->psid,
			.psid_size = strlen(mlxsw_core->bus_info->psid),
			.devlink = priv_to_devlink(mlxsw_core),
		},
		.mlxsw_core = mlxsw_core
	};
	int err;

	mlxsw_core->fw_flash_in_progress = true;
	err = mlxfw_firmware_flash(&mlxsw_core_fw_info.mlxfw_dev, firmware, extack);
	mlxsw_core->fw_flash_in_progress = false;

	return err;
}

static int mlxsw_core_fw_rev_validate(struct mlxsw_core *mlxsw_core,
				      const struct mlxsw_bus_info *mlxsw_bus_info,
				      const struct mlxsw_fw_rev *req_rev,
				      const char *filename)
{
	const struct mlxsw_fw_rev *rev = &mlxsw_bus_info->fw_rev;
	union devlink_param_value value;
	const struct firmware *firmware;
	int err;

	/* Don't check if driver does not require it */
	if (!req_rev || !filename)
		return 0;

	/* Don't check if devlink 'fw_load_policy' param is 'flash' */
	err = devlink_param_driverinit_value_get(priv_to_devlink(mlxsw_core),
						 DEVLINK_PARAM_GENERIC_ID_FW_LOAD_POLICY,
						 &value);
	if (err)
		return err;
	if (value.vu8 == DEVLINK_PARAM_FW_LOAD_POLICY_VALUE_FLASH)
		return 0;

	/* Validate driver & FW are compatible */
	if (rev->major != req_rev->major) {
		WARN(1, "Mismatch in major FW version [%d:%d] is never expected; Please contact support\n",
		     rev->major, req_rev->major);
		return -EINVAL;
	}
	if (mlxsw_core_fw_rev_minor_subminor_validate(rev, req_rev))
		return 0;

	dev_err(mlxsw_bus_info->dev, "The firmware version %d.%d.%d is incompatible with the driver (required >= %d.%d.%d)\n",
		rev->major, rev->minor, rev->subminor, req_rev->major,
		req_rev->minor, req_rev->subminor);
	dev_info(mlxsw_bus_info->dev, "Flashing firmware using file %s\n", filename);

	err = request_firmware_direct(&firmware, filename, mlxsw_bus_info->dev);
	if (err) {
		dev_err(mlxsw_bus_info->dev, "Could not request firmware file %s\n", filename);
		return err;
	}

	err = mlxsw_core_fw_flash(mlxsw_core, firmware, NULL);
	release_firmware(firmware);
	if (err)
		dev_err(mlxsw_bus_info->dev, "Could not upgrade firmware\n");

	/* On FW flash success, tell the caller FW reset is needed
	 * if current FW supports it.
	 */
	if (rev->minor >= req_rev->can_reset_minor)
		return err ? err : -EAGAIN;
	else
		return 0;
}

static int mlxsw_core_fw_flash_update(struct mlxsw_core *mlxsw_core,
				      struct devlink_flash_update_params *params,
				      struct netlink_ext_ack *extack)
{
	return mlxsw_core_fw_flash(mlxsw_core, params->fw, extack);
}

static int mlxsw_core_devlink_param_fw_load_policy_validate(struct devlink *devlink, u32 id,
							    union devlink_param_value val,
							    struct netlink_ext_ack *extack)
{
	if (val.vu8 != DEVLINK_PARAM_FW_LOAD_POLICY_VALUE_DRIVER &&
	    val.vu8 != DEVLINK_PARAM_FW_LOAD_POLICY_VALUE_FLASH) {
		NL_SET_ERR_MSG_MOD(extack, "'fw_load_policy' must be 'driver' or 'flash'");
		return -EINVAL;
	}

	return 0;
}

static const struct devlink_param mlxsw_core_fw_devlink_params[] = {
	DEVLINK_PARAM_GENERIC(FW_LOAD_POLICY, BIT(DEVLINK_PARAM_CMODE_DRIVERINIT), NULL, NULL,
			      mlxsw_core_devlink_param_fw_load_policy_validate),
};

static int mlxsw_core_fw_params_register(struct mlxsw_core *mlxsw_core)
{
	struct devlink *devlink = priv_to_devlink(mlxsw_core);
	union devlink_param_value value;
	int err;

	err = devlink_params_register(devlink, mlxsw_core_fw_devlink_params,
				      ARRAY_SIZE(mlxsw_core_fw_devlink_params));
	if (err)
		return err;

	value.vu8 = DEVLINK_PARAM_FW_LOAD_POLICY_VALUE_DRIVER;
	devlink_param_driverinit_value_set(devlink, DEVLINK_PARAM_GENERIC_ID_FW_LOAD_POLICY, value);
	return 0;
}

static void mlxsw_core_fw_params_unregister(struct mlxsw_core *mlxsw_core)
{
	devlink_params_unregister(priv_to_devlink(mlxsw_core), mlxsw_core_fw_devlink_params,
				  ARRAY_SIZE(mlxsw_core_fw_devlink_params));
}

static void *__dl_port(struct devlink_port *devlink_port)
{
	return container_of(devlink_port, struct mlxsw_core_port, devlink_port);
}

static int mlxsw_devlink_port_split(struct devlink *devlink,
				    struct devlink_port *port,
				    unsigned int count,
				    struct netlink_ext_ack *extack)
{
	struct mlxsw_core_port *mlxsw_core_port = __dl_port(port);
	struct mlxsw_core *mlxsw_core = devlink_priv(devlink);

	if (!mlxsw_core->driver->port_split)
		return -EOPNOTSUPP;
	return mlxsw_core->driver->port_split(mlxsw_core,
					      mlxsw_core_port->local_port,
					      count, extack);
}

static int mlxsw_devlink_port_unsplit(struct devlink *devlink,
				      struct devlink_port *port,
				      struct netlink_ext_ack *extack)
{
	struct mlxsw_core_port *mlxsw_core_port = __dl_port(port);
	struct mlxsw_core *mlxsw_core = devlink_priv(devlink);

	if (!mlxsw_core->driver->port_unsplit)
		return -EOPNOTSUPP;
	return mlxsw_core->driver->port_unsplit(mlxsw_core,
						mlxsw_core_port->local_port,
						extack);
}

static int
mlxsw_devlink_sb_pool_get(struct devlink *devlink,
			  unsigned int sb_index, u16 pool_index,
			  struct devlink_sb_pool_info *pool_info)
{
	struct mlxsw_core *mlxsw_core = devlink_priv(devlink);
	struct mlxsw_driver *mlxsw_driver = mlxsw_core->driver;

	if (!mlxsw_driver->sb_pool_get)
		return -EOPNOTSUPP;
	return mlxsw_driver->sb_pool_get(mlxsw_core, sb_index,
					 pool_index, pool_info);
}

static int
mlxsw_devlink_sb_pool_set(struct devlink *devlink,
			  unsigned int sb_index, u16 pool_index, u32 size,
			  enum devlink_sb_threshold_type threshold_type,
			  struct netlink_ext_ack *extack)
{
	struct mlxsw_core *mlxsw_core = devlink_priv(devlink);
	struct mlxsw_driver *mlxsw_driver = mlxsw_core->driver;

	if (!mlxsw_driver->sb_pool_set)
		return -EOPNOTSUPP;
	return mlxsw_driver->sb_pool_set(mlxsw_core, sb_index,
					 pool_index, size, threshold_type,
					 extack);
}

static int mlxsw_devlink_port_type_set(struct devlink_port *devlink_port,
				       enum devlink_port_type port_type)
{
	struct mlxsw_core *mlxsw_core = devlink_priv(devlink_port->devlink);
	struct mlxsw_driver *mlxsw_driver = mlxsw_core->driver;
	struct mlxsw_core_port *mlxsw_core_port = __dl_port(devlink_port);

	if (!mlxsw_driver->port_type_set)
		return -EOPNOTSUPP;

	return mlxsw_driver->port_type_set(mlxsw_core,
					   mlxsw_core_port->local_port,
					   port_type);
}

static int mlxsw_devlink_sb_port_pool_get(struct devlink_port *devlink_port,
					  unsigned int sb_index, u16 pool_index,
					  u32 *p_threshold)
{
	struct mlxsw_core *mlxsw_core = devlink_priv(devlink_port->devlink);
	struct mlxsw_driver *mlxsw_driver = mlxsw_core->driver;
	struct mlxsw_core_port *mlxsw_core_port = __dl_port(devlink_port);

	if (!mlxsw_driver->sb_port_pool_get ||
	    !mlxsw_core_port_check(mlxsw_core_port))
		return -EOPNOTSUPP;
	return mlxsw_driver->sb_port_pool_get(mlxsw_core_port, sb_index,
					      pool_index, p_threshold);
}

static int mlxsw_devlink_sb_port_pool_set(struct devlink_port *devlink_port,
					  unsigned int sb_index, u16 pool_index,
					  u32 threshold,
					  struct netlink_ext_ack *extack)
{
	struct mlxsw_core *mlxsw_core = devlink_priv(devlink_port->devlink);
	struct mlxsw_driver *mlxsw_driver = mlxsw_core->driver;
	struct mlxsw_core_port *mlxsw_core_port = __dl_port(devlink_port);

	if (!mlxsw_driver->sb_port_pool_set ||
	    !mlxsw_core_port_check(mlxsw_core_port))
		return -EOPNOTSUPP;
	return mlxsw_driver->sb_port_pool_set(mlxsw_core_port, sb_index,
					      pool_index, threshold, extack);
}

static int
mlxsw_devlink_sb_tc_pool_bind_get(struct devlink_port *devlink_port,
				  unsigned int sb_index, u16 tc_index,
				  enum devlink_sb_pool_type pool_type,
				  u16 *p_pool_index, u32 *p_threshold)
{
	struct mlxsw_core *mlxsw_core = devlink_priv(devlink_port->devlink);
	struct mlxsw_driver *mlxsw_driver = mlxsw_core->driver;
	struct mlxsw_core_port *mlxsw_core_port = __dl_port(devlink_port);

	if (!mlxsw_driver->sb_tc_pool_bind_get ||
	    !mlxsw_core_port_check(mlxsw_core_port))
		return -EOPNOTSUPP;
	return mlxsw_driver->sb_tc_pool_bind_get(mlxsw_core_port, sb_index,
						 tc_index, pool_type,
						 p_pool_index, p_threshold);
}

static int
mlxsw_devlink_sb_tc_pool_bind_set(struct devlink_port *devlink_port,
				  unsigned int sb_index, u16 tc_index,
				  enum devlink_sb_pool_type pool_type,
				  u16 pool_index, u32 threshold,
				  struct netlink_ext_ack *extack)
{
	struct mlxsw_core *mlxsw_core = devlink_priv(devlink_port->devlink);
	struct mlxsw_driver *mlxsw_driver = mlxsw_core->driver;
	struct mlxsw_core_port *mlxsw_core_port = __dl_port(devlink_port);

	if (!mlxsw_driver->sb_tc_pool_bind_set ||
	    !mlxsw_core_port_check(mlxsw_core_port))
		return -EOPNOTSUPP;
	return mlxsw_driver->sb_tc_pool_bind_set(mlxsw_core_port, sb_index,
						 tc_index, pool_type,
						 pool_index, threshold, extack);
}

static int mlxsw_devlink_sb_occ_snapshot(struct devlink *devlink,
					 unsigned int sb_index)
{
	struct mlxsw_core *mlxsw_core = devlink_priv(devlink);
	struct mlxsw_driver *mlxsw_driver = mlxsw_core->driver;

	if (!mlxsw_driver->sb_occ_snapshot)
		return -EOPNOTSUPP;
	return mlxsw_driver->sb_occ_snapshot(mlxsw_core, sb_index);
}

static int mlxsw_devlink_sb_occ_max_clear(struct devlink *devlink,
					  unsigned int sb_index)
{
	struct mlxsw_core *mlxsw_core = devlink_priv(devlink);
	struct mlxsw_driver *mlxsw_driver = mlxsw_core->driver;

	if (!mlxsw_driver->sb_occ_max_clear)
		return -EOPNOTSUPP;
	return mlxsw_driver->sb_occ_max_clear(mlxsw_core, sb_index);
}

static int
mlxsw_devlink_sb_occ_port_pool_get(struct devlink_port *devlink_port,
				   unsigned int sb_index, u16 pool_index,
				   u32 *p_cur, u32 *p_max)
{
	struct mlxsw_core *mlxsw_core = devlink_priv(devlink_port->devlink);
	struct mlxsw_driver *mlxsw_driver = mlxsw_core->driver;
	struct mlxsw_core_port *mlxsw_core_port = __dl_port(devlink_port);

	if (!mlxsw_driver->sb_occ_port_pool_get ||
	    !mlxsw_core_port_check(mlxsw_core_port))
		return -EOPNOTSUPP;
	return mlxsw_driver->sb_occ_port_pool_get(mlxsw_core_port, sb_index,
						  pool_index, p_cur, p_max);
}

static int
mlxsw_devlink_sb_occ_tc_port_bind_get(struct devlink_port *devlink_port,
				      unsigned int sb_index, u16 tc_index,
				      enum devlink_sb_pool_type pool_type,
				      u32 *p_cur, u32 *p_max)
{
	struct mlxsw_core *mlxsw_core = devlink_priv(devlink_port->devlink);
	struct mlxsw_driver *mlxsw_driver = mlxsw_core->driver;
	struct mlxsw_core_port *mlxsw_core_port = __dl_port(devlink_port);

	if (!mlxsw_driver->sb_occ_tc_port_bind_get ||
	    !mlxsw_core_port_check(mlxsw_core_port))
		return -EOPNOTSUPP;
	return mlxsw_driver->sb_occ_tc_port_bind_get(mlxsw_core_port,
						     sb_index, tc_index,
						     pool_type, p_cur, p_max);
}

static int
mlxsw_devlink_info_get(struct devlink *devlink, struct devlink_info_req *req,
		       struct netlink_ext_ack *extack)
{
	struct mlxsw_core *mlxsw_core = devlink_priv(devlink);
	char fw_info_psid[MLXSW_REG_MGIR_FW_INFO_PSID_SIZE];
	u32 hw_rev, fw_major, fw_minor, fw_sub_minor;
	char mgir_pl[MLXSW_REG_MGIR_LEN];
	char buf[32];
	int err;

	err = devlink_info_driver_name_put(req,
					   mlxsw_core->bus_info->device_kind);
	if (err)
		return err;

	mlxsw_reg_mgir_pack(mgir_pl);
	err = mlxsw_reg_query(mlxsw_core, MLXSW_REG(mgir), mgir_pl);
	if (err)
		return err;
	mlxsw_reg_mgir_unpack(mgir_pl, &hw_rev, fw_info_psid, &fw_major,
			      &fw_minor, &fw_sub_minor);

	sprintf(buf, "%X", hw_rev);
	err = devlink_info_version_fixed_put(req, "hw.revision", buf);
	if (err)
		return err;

	err = devlink_info_version_fixed_put(req,
					     DEVLINK_INFO_VERSION_GENERIC_FW_PSID,
					     fw_info_psid);
	if (err)
		return err;

	sprintf(buf, "%d.%d.%d", fw_major, fw_minor, fw_sub_minor);
	err = devlink_info_version_running_put(req, "fw.version", buf);
	if (err)
		return err;

	return devlink_info_version_running_put(req,
						DEVLINK_INFO_VERSION_GENERIC_FW,
						buf);
}

static int
mlxsw_devlink_core_bus_device_reload_down(struct devlink *devlink,
					  bool netns_change, enum devlink_reload_action action,
					  enum devlink_reload_limit limit,
					  struct netlink_ext_ack *extack)
{
	struct mlxsw_core *mlxsw_core = devlink_priv(devlink);

	if (!(mlxsw_core->bus->features & MLXSW_BUS_F_RESET))
		return -EOPNOTSUPP;

	mlxsw_core_bus_device_unregister(mlxsw_core, true);
	return 0;
}

static int
mlxsw_devlink_core_bus_device_reload_up(struct devlink *devlink, enum devlink_reload_action action,
					enum devlink_reload_limit limit, u32 *actions_performed,
					struct netlink_ext_ack *extack)
{
	struct mlxsw_core *mlxsw_core = devlink_priv(devlink);

	*actions_performed = BIT(DEVLINK_RELOAD_ACTION_DRIVER_REINIT) |
			     BIT(DEVLINK_RELOAD_ACTION_FW_ACTIVATE);
	return mlxsw_core_bus_device_register(mlxsw_core->bus_info,
					      mlxsw_core->bus,
					      mlxsw_core->bus_priv, true,
					      devlink, extack);
}

static int mlxsw_devlink_flash_update(struct devlink *devlink,
				      struct devlink_flash_update_params *params,
				      struct netlink_ext_ack *extack)
{
	struct mlxsw_core *mlxsw_core = devlink_priv(devlink);

	return mlxsw_core_fw_flash_update(mlxsw_core, params, extack);
}

static int mlxsw_devlink_trap_init(struct devlink *devlink,
				   const struct devlink_trap *trap,
				   void *trap_ctx)
{
	struct mlxsw_core *mlxsw_core = devlink_priv(devlink);
	struct mlxsw_driver *mlxsw_driver = mlxsw_core->driver;

	if (!mlxsw_driver->trap_init)
		return -EOPNOTSUPP;
	return mlxsw_driver->trap_init(mlxsw_core, trap, trap_ctx);
}

static void mlxsw_devlink_trap_fini(struct devlink *devlink,
				    const struct devlink_trap *trap,
				    void *trap_ctx)
{
	struct mlxsw_core *mlxsw_core = devlink_priv(devlink);
	struct mlxsw_driver *mlxsw_driver = mlxsw_core->driver;

	if (!mlxsw_driver->trap_fini)
		return;
	mlxsw_driver->trap_fini(mlxsw_core, trap, trap_ctx);
}

static int mlxsw_devlink_trap_action_set(struct devlink *devlink,
					 const struct devlink_trap *trap,
					 enum devlink_trap_action action,
					 struct netlink_ext_ack *extack)
{
	struct mlxsw_core *mlxsw_core = devlink_priv(devlink);
	struct mlxsw_driver *mlxsw_driver = mlxsw_core->driver;

	if (!mlxsw_driver->trap_action_set)
		return -EOPNOTSUPP;
	return mlxsw_driver->trap_action_set(mlxsw_core, trap, action, extack);
}

static int
mlxsw_devlink_trap_group_init(struct devlink *devlink,
			      const struct devlink_trap_group *group)
{
	struct mlxsw_core *mlxsw_core = devlink_priv(devlink);
	struct mlxsw_driver *mlxsw_driver = mlxsw_core->driver;

	if (!mlxsw_driver->trap_group_init)
		return -EOPNOTSUPP;
	return mlxsw_driver->trap_group_init(mlxsw_core, group);
}

static int
mlxsw_devlink_trap_group_set(struct devlink *devlink,
			     const struct devlink_trap_group *group,
			     const struct devlink_trap_policer *policer,
			     struct netlink_ext_ack *extack)
{
	struct mlxsw_core *mlxsw_core = devlink_priv(devlink);
	struct mlxsw_driver *mlxsw_driver = mlxsw_core->driver;

	if (!mlxsw_driver->trap_group_set)
		return -EOPNOTSUPP;
	return mlxsw_driver->trap_group_set(mlxsw_core, group, policer, extack);
}

static int
mlxsw_devlink_trap_policer_init(struct devlink *devlink,
				const struct devlink_trap_policer *policer)
{
	struct mlxsw_core *mlxsw_core = devlink_priv(devlink);
	struct mlxsw_driver *mlxsw_driver = mlxsw_core->driver;

	if (!mlxsw_driver->trap_policer_init)
		return -EOPNOTSUPP;
	return mlxsw_driver->trap_policer_init(mlxsw_core, policer);
}

static void
mlxsw_devlink_trap_policer_fini(struct devlink *devlink,
				const struct devlink_trap_policer *policer)
{
	struct mlxsw_core *mlxsw_core = devlink_priv(devlink);
	struct mlxsw_driver *mlxsw_driver = mlxsw_core->driver;

	if (!mlxsw_driver->trap_policer_fini)
		return;
	mlxsw_driver->trap_policer_fini(mlxsw_core, policer);
}

static int
mlxsw_devlink_trap_policer_set(struct devlink *devlink,
			       const struct devlink_trap_policer *policer,
			       u64 rate, u64 burst,
			       struct netlink_ext_ack *extack)
{
	struct mlxsw_core *mlxsw_core = devlink_priv(devlink);
	struct mlxsw_driver *mlxsw_driver = mlxsw_core->driver;

	if (!mlxsw_driver->trap_policer_set)
		return -EOPNOTSUPP;
	return mlxsw_driver->trap_policer_set(mlxsw_core, policer, rate, burst,
					      extack);
}

static int
mlxsw_devlink_trap_policer_counter_get(struct devlink *devlink,
				       const struct devlink_trap_policer *policer,
				       u64 *p_drops)
{
	struct mlxsw_core *mlxsw_core = devlink_priv(devlink);
	struct mlxsw_driver *mlxsw_driver = mlxsw_core->driver;

	if (!mlxsw_driver->trap_policer_counter_get)
		return -EOPNOTSUPP;
	return mlxsw_driver->trap_policer_counter_get(mlxsw_core, policer,
						      p_drops);
}

static const struct devlink_ops mlxsw_devlink_ops = {
	.reload_actions		= BIT(DEVLINK_RELOAD_ACTION_DRIVER_REINIT) |
				  BIT(DEVLINK_RELOAD_ACTION_FW_ACTIVATE),
	.reload_down		= mlxsw_devlink_core_bus_device_reload_down,
	.reload_up		= mlxsw_devlink_core_bus_device_reload_up,
	.port_type_set			= mlxsw_devlink_port_type_set,
	.port_split			= mlxsw_devlink_port_split,
	.port_unsplit			= mlxsw_devlink_port_unsplit,
	.sb_pool_get			= mlxsw_devlink_sb_pool_get,
	.sb_pool_set			= mlxsw_devlink_sb_pool_set,
	.sb_port_pool_get		= mlxsw_devlink_sb_port_pool_get,
	.sb_port_pool_set		= mlxsw_devlink_sb_port_pool_set,
	.sb_tc_pool_bind_get		= mlxsw_devlink_sb_tc_pool_bind_get,
	.sb_tc_pool_bind_set		= mlxsw_devlink_sb_tc_pool_bind_set,
	.sb_occ_snapshot		= mlxsw_devlink_sb_occ_snapshot,
	.sb_occ_max_clear		= mlxsw_devlink_sb_occ_max_clear,
	.sb_occ_port_pool_get		= mlxsw_devlink_sb_occ_port_pool_get,
	.sb_occ_tc_port_bind_get	= mlxsw_devlink_sb_occ_tc_port_bind_get,
	.info_get			= mlxsw_devlink_info_get,
	.flash_update			= mlxsw_devlink_flash_update,
	.trap_init			= mlxsw_devlink_trap_init,
	.trap_fini			= mlxsw_devlink_trap_fini,
	.trap_action_set		= mlxsw_devlink_trap_action_set,
	.trap_group_init		= mlxsw_devlink_trap_group_init,
	.trap_group_set			= mlxsw_devlink_trap_group_set,
	.trap_policer_init		= mlxsw_devlink_trap_policer_init,
	.trap_policer_fini		= mlxsw_devlink_trap_policer_fini,
	.trap_policer_set		= mlxsw_devlink_trap_policer_set,
	.trap_policer_counter_get	= mlxsw_devlink_trap_policer_counter_get,
};

static int mlxsw_core_params_register(struct mlxsw_core *mlxsw_core)
{
	int err;

	err = mlxsw_core_fw_params_register(mlxsw_core);
	if (err)
		return err;

	if (mlxsw_core->driver->params_register) {
		err = mlxsw_core->driver->params_register(mlxsw_core);
		if (err)
			goto err_params_register;
	}
	return 0;

err_params_register:
	mlxsw_core_fw_params_unregister(mlxsw_core);
	return err;
}

static void mlxsw_core_params_unregister(struct mlxsw_core *mlxsw_core)
{
	mlxsw_core_fw_params_unregister(mlxsw_core);
	if (mlxsw_core->driver->params_register)
		mlxsw_core->driver->params_unregister(mlxsw_core);
}

struct mlxsw_core_health_event {
	struct mlxsw_core *mlxsw_core;
	char mfde_pl[MLXSW_REG_MFDE_LEN];
	struct work_struct work;
};

static void mlxsw_core_health_event_work(struct work_struct *work)
{
	struct mlxsw_core_health_event *event;
	struct mlxsw_core *mlxsw_core;

	event = container_of(work, struct mlxsw_core_health_event, work);
	mlxsw_core = event->mlxsw_core;
	devlink_health_report(mlxsw_core->health.fw_fatal, "FW fatal event occurred",
			      event->mfde_pl);
	kfree(event);
}

static void mlxsw_core_health_listener_func(const struct mlxsw_reg_info *reg,
					    char *mfde_pl, void *priv)
{
	struct mlxsw_core_health_event *event;
	struct mlxsw_core *mlxsw_core = priv;

	event = kmalloc(sizeof(*event), GFP_ATOMIC);
	if (!event)
		return;
	event->mlxsw_core = mlxsw_core;
	memcpy(event->mfde_pl, mfde_pl, sizeof(event->mfde_pl));
	INIT_WORK(&event->work, mlxsw_core_health_event_work);
	mlxsw_core_schedule_work(&event->work);
}

static const struct mlxsw_listener mlxsw_core_health_listener =
	MLXSW_CORE_EVENTL(mlxsw_core_health_listener_func, MFDE);

static int
mlxsw_core_health_fw_fatal_dump_fatal_cause(const char *mfde_pl,
					    struct devlink_fmsg *fmsg)
{
	u32 val, tile_v;
	int err;

	val = mlxsw_reg_mfde_fatal_cause_id_get(mfde_pl);
	err = devlink_fmsg_u32_pair_put(fmsg, "cause_id", val);
	if (err)
		return err;
	tile_v = mlxsw_reg_mfde_fatal_cause_tile_v_get(mfde_pl);
	if (tile_v) {
		val = mlxsw_reg_mfde_fatal_cause_tile_index_get(mfde_pl);
		err = devlink_fmsg_u8_pair_put(fmsg, "tile_index", val);
		if (err)
			return err;
	}

	return 0;
}

static int
mlxsw_core_health_fw_fatal_dump_fw_assert(const char *mfde_pl,
					  struct devlink_fmsg *fmsg)
{
	u32 val, tile_v;
	int err;

	val = mlxsw_reg_mfde_fw_assert_var0_get(mfde_pl);
	err = devlink_fmsg_u32_pair_put(fmsg, "var0", val);
	if (err)
		return err;
	val = mlxsw_reg_mfde_fw_assert_var1_get(mfde_pl);
	err = devlink_fmsg_u32_pair_put(fmsg, "var1", val);
	if (err)
		return err;
	val = mlxsw_reg_mfde_fw_assert_var2_get(mfde_pl);
	err = devlink_fmsg_u32_pair_put(fmsg, "var2", val);
	if (err)
		return err;
	val = mlxsw_reg_mfde_fw_assert_var3_get(mfde_pl);
	err = devlink_fmsg_u32_pair_put(fmsg, "var3", val);
	if (err)
		return err;
	val = mlxsw_reg_mfde_fw_assert_var4_get(mfde_pl);
	err = devlink_fmsg_u32_pair_put(fmsg, "var4", val);
	if (err)
		return err;
	val = mlxsw_reg_mfde_fw_assert_existptr_get(mfde_pl);
	err = devlink_fmsg_u32_pair_put(fmsg, "existptr", val);
	if (err)
		return err;
	val = mlxsw_reg_mfde_fw_assert_callra_get(mfde_pl);
	err = devlink_fmsg_u32_pair_put(fmsg, "callra", val);
	if (err)
		return err;
	val = mlxsw_reg_mfde_fw_assert_oe_get(mfde_pl);
	err = devlink_fmsg_bool_pair_put(fmsg, "old_event", val);
	if (err)
		return err;
	tile_v = mlxsw_reg_mfde_fw_assert_tile_v_get(mfde_pl);
	if (tile_v) {
		val = mlxsw_reg_mfde_fw_assert_tile_index_get(mfde_pl);
		err = devlink_fmsg_u8_pair_put(fmsg, "tile_index", val);
		if (err)
			return err;
	}
	val = mlxsw_reg_mfde_fw_assert_ext_synd_get(mfde_pl);
	err = devlink_fmsg_u32_pair_put(fmsg, "ext_synd", val);
	if (err)
		return err;

	return 0;
}

static int
mlxsw_core_health_fw_fatal_dump_kvd_im_stop(const char *mfde_pl,
					    struct devlink_fmsg *fmsg)
{
	u32 val;
	int err;

	val = mlxsw_reg_mfde_kvd_im_stop_oe_get(mfde_pl);
	err = devlink_fmsg_bool_pair_put(fmsg, "old_event", val);
	if (err)
		return err;
	val = mlxsw_reg_mfde_kvd_im_stop_pipes_mask_get(mfde_pl);
	return devlink_fmsg_u32_pair_put(fmsg, "pipes_mask", val);
}

static int
mlxsw_core_health_fw_fatal_dump_crspace_to(const char *mfde_pl,
					   struct devlink_fmsg *fmsg)
{
	u32 val;
	int err;

	val = mlxsw_reg_mfde_crspace_to_log_address_get(mfde_pl);
	err = devlink_fmsg_u32_pair_put(fmsg, "log_address", val);
	if (err)
		return err;
	val = mlxsw_reg_mfde_crspace_to_oe_get(mfde_pl);
	err = devlink_fmsg_bool_pair_put(fmsg, "old_event", val);
	if (err)
		return err;
	val = mlxsw_reg_mfde_crspace_to_log_id_get(mfde_pl);
	err = devlink_fmsg_u8_pair_put(fmsg, "log_irisc_id", val);
	if (err)
		return err;
	val = mlxsw_reg_mfde_crspace_to_log_ip_get(mfde_pl);
	err = devlink_fmsg_u64_pair_put(fmsg, "log_ip", val);
	if (err)
		return err;

	return 0;
}

static int mlxsw_core_health_fw_fatal_dump(struct devlink_health_reporter *reporter,
					   struct devlink_fmsg *fmsg, void *priv_ctx,
					   struct netlink_ext_ack *extack)
{
	char *mfde_pl = priv_ctx;
	char *val_str;
	u8 event_id;
	u32 val;
	int err;

	if (!priv_ctx)
		/* User-triggered dumps are not possible */
		return -EOPNOTSUPP;

	val = mlxsw_reg_mfde_irisc_id_get(mfde_pl);
	err = devlink_fmsg_u8_pair_put(fmsg, "irisc_id", val);
	if (err)
		return err;
	err = devlink_fmsg_arr_pair_nest_start(fmsg, "event");
	if (err)
		return err;

	event_id = mlxsw_reg_mfde_event_id_get(mfde_pl);
	err = devlink_fmsg_u32_pair_put(fmsg, "id", event_id);
	if (err)
		return err;
	switch (event_id) {
	case MLXSW_REG_MFDE_EVENT_ID_CRSPACE_TO:
		val_str = "CR space timeout";
		break;
	case MLXSW_REG_MFDE_EVENT_ID_KVD_IM_STOP:
		val_str = "KVD insertion machine stopped";
		break;
	case MLXSW_REG_MFDE_EVENT_ID_TEST:
		val_str = "Test";
		break;
	case MLXSW_REG_MFDE_EVENT_ID_FW_ASSERT:
		val_str = "FW assert";
		break;
	case MLXSW_REG_MFDE_EVENT_ID_FATAL_CAUSE:
		val_str = "Fatal cause";
		break;
	default:
		val_str = NULL;
	}
	if (val_str) {
		err = devlink_fmsg_string_pair_put(fmsg, "desc", val_str);
		if (err)
			return err;
	}

	err = devlink_fmsg_arr_pair_nest_end(fmsg);
	if (err)
		return err;

	err = devlink_fmsg_arr_pair_nest_start(fmsg, "severity");
	if (err)
		return err;

	val = mlxsw_reg_mfde_severity_get(mfde_pl);
	err = devlink_fmsg_u8_pair_put(fmsg, "id", val);
	if (err)
		return err;
	switch (val) {
	case MLXSW_REG_MFDE_SEVERITY_FATL:
		val_str = "Fatal";
		break;
	case MLXSW_REG_MFDE_SEVERITY_NRML:
		val_str = "Normal";
		break;
	case MLXSW_REG_MFDE_SEVERITY_INTR:
		val_str = "Debug";
		break;
	default:
		val_str = NULL;
	}
	if (val_str) {
		err = devlink_fmsg_string_pair_put(fmsg, "desc", val_str);
		if (err)
			return err;
	}

	err = devlink_fmsg_arr_pair_nest_end(fmsg);
	if (err)
		return err;

	val = mlxsw_reg_mfde_method_get(mfde_pl);
	switch (val) {
	case MLXSW_REG_MFDE_METHOD_QUERY:
		val_str = "query";
		break;
	case MLXSW_REG_MFDE_METHOD_WRITE:
		val_str = "write";
		break;
	default:
		val_str = NULL;
	}
	if (val_str) {
		err = devlink_fmsg_string_pair_put(fmsg, "method", val_str);
		if (err)
			return err;
	}

	val = mlxsw_reg_mfde_long_process_get(mfde_pl);
	err = devlink_fmsg_bool_pair_put(fmsg, "long_process", val);
	if (err)
		return err;

	val = mlxsw_reg_mfde_command_type_get(mfde_pl);
	switch (val) {
	case MLXSW_REG_MFDE_COMMAND_TYPE_MAD:
		val_str = "mad";
		break;
	case MLXSW_REG_MFDE_COMMAND_TYPE_EMAD:
		val_str = "emad";
		break;
	case MLXSW_REG_MFDE_COMMAND_TYPE_CMDIF:
		val_str = "cmdif";
		break;
	default:
		val_str = NULL;
	}
	if (val_str) {
		err = devlink_fmsg_string_pair_put(fmsg, "command_type", val_str);
		if (err)
			return err;
	}

	val = mlxsw_reg_mfde_reg_attr_id_get(mfde_pl);
	err = devlink_fmsg_u32_pair_put(fmsg, "reg_attr_id", val);
	if (err)
		return err;

	switch (event_id) {
	case MLXSW_REG_MFDE_EVENT_ID_CRSPACE_TO:
		return mlxsw_core_health_fw_fatal_dump_crspace_to(mfde_pl,
								  fmsg);
	case MLXSW_REG_MFDE_EVENT_ID_KVD_IM_STOP:
		return mlxsw_core_health_fw_fatal_dump_kvd_im_stop(mfde_pl,
								   fmsg);
	case MLXSW_REG_MFDE_EVENT_ID_FW_ASSERT:
		return mlxsw_core_health_fw_fatal_dump_fw_assert(mfde_pl, fmsg);
	case MLXSW_REG_MFDE_EVENT_ID_FATAL_CAUSE:
		return mlxsw_core_health_fw_fatal_dump_fatal_cause(mfde_pl,
								   fmsg);
	}

	return 0;
}

static int
mlxsw_core_health_fw_fatal_test(struct devlink_health_reporter *reporter,
				struct netlink_ext_ack *extack)
{
	struct mlxsw_core *mlxsw_core = devlink_health_reporter_priv(reporter);
	char mfgd_pl[MLXSW_REG_MFGD_LEN];
	int err;

	/* Read the register first to make sure no other bits are changed. */
	err = mlxsw_reg_query(mlxsw_core, MLXSW_REG(mfgd), mfgd_pl);
	if (err)
		return err;
	mlxsw_reg_mfgd_trigger_test_set(mfgd_pl, true);
	return mlxsw_reg_write(mlxsw_core, MLXSW_REG(mfgd), mfgd_pl);
}

static const struct devlink_health_reporter_ops
mlxsw_core_health_fw_fatal_ops = {
	.name = "fw_fatal",
	.dump = mlxsw_core_health_fw_fatal_dump,
	.test = mlxsw_core_health_fw_fatal_test,
};

static int mlxsw_core_health_fw_fatal_config(struct mlxsw_core *mlxsw_core,
					     bool enable)
{
	char mfgd_pl[MLXSW_REG_MFGD_LEN];
	int err;

	/* Read the register first to make sure no other bits are changed. */
	err = mlxsw_reg_query(mlxsw_core, MLXSW_REG(mfgd), mfgd_pl);
	if (err)
		return err;
	mlxsw_reg_mfgd_fatal_event_mode_set(mfgd_pl, enable);
	return mlxsw_reg_write(mlxsw_core, MLXSW_REG(mfgd), mfgd_pl);
}

static int mlxsw_core_health_init(struct mlxsw_core *mlxsw_core)
{
	struct devlink *devlink = priv_to_devlink(mlxsw_core);
	struct devlink_health_reporter *fw_fatal;
	int err;

	if (!(mlxsw_core->bus->features & MLXSW_BUS_F_TXRX))
		return 0;

	fw_fatal = devlink_health_reporter_create(devlink, &mlxsw_core_health_fw_fatal_ops,
						  0, mlxsw_core);
	if (IS_ERR(fw_fatal)) {
		dev_err(mlxsw_core->bus_info->dev, "Failed to create fw fatal reporter");
		return PTR_ERR(fw_fatal);
	}
	mlxsw_core->health.fw_fatal = fw_fatal;

	err = mlxsw_core_trap_register(mlxsw_core, &mlxsw_core_health_listener, mlxsw_core);
	if (err)
		goto err_trap_register;

	err = mlxsw_core_health_fw_fatal_config(mlxsw_core, true);
	if (err)
		goto err_fw_fatal_config;

	return 0;

err_fw_fatal_config:
	mlxsw_core_trap_unregister(mlxsw_core, &mlxsw_core_health_listener, mlxsw_core);
err_trap_register:
	devlink_health_reporter_destroy(mlxsw_core->health.fw_fatal);
	return err;
}

static void mlxsw_core_health_fini(struct mlxsw_core *mlxsw_core)
{
	if (!(mlxsw_core->bus->features & MLXSW_BUS_F_TXRX))
		return;

	mlxsw_core_health_fw_fatal_config(mlxsw_core, false);
	mlxsw_core_trap_unregister(mlxsw_core, &mlxsw_core_health_listener, mlxsw_core);
	/* Make sure there is no more event work scheduled */
	mlxsw_core_flush_owq();
	devlink_health_reporter_destroy(mlxsw_core->health.fw_fatal);
}

static int
__mlxsw_core_bus_device_register(const struct mlxsw_bus_info *mlxsw_bus_info,
				 const struct mlxsw_bus *mlxsw_bus,
				 void *bus_priv, bool reload,
				 struct devlink *devlink,
				 struct netlink_ext_ack *extack)
{
	const char *device_kind = mlxsw_bus_info->device_kind;
	struct mlxsw_core *mlxsw_core;
	struct mlxsw_driver *mlxsw_driver;
	size_t alloc_size;
	int err;

	mlxsw_driver = mlxsw_core_driver_get(device_kind);
	if (!mlxsw_driver)
		return -EINVAL;

	if (!reload) {
		alloc_size = sizeof(*mlxsw_core) + mlxsw_driver->priv_size;
		devlink = devlink_alloc(&mlxsw_devlink_ops, alloc_size,
					mlxsw_bus_info->dev);
		if (!devlink) {
			err = -ENOMEM;
			goto err_devlink_alloc;
		}
	}

	mlxsw_core = devlink_priv(devlink);
	INIT_LIST_HEAD(&mlxsw_core->rx_listener_list);
	INIT_LIST_HEAD(&mlxsw_core->event_listener_list);
	mlxsw_core->driver = mlxsw_driver;
	mlxsw_core->bus = mlxsw_bus;
	mlxsw_core->bus_priv = bus_priv;
	mlxsw_core->bus_info = mlxsw_bus_info;

	err = mlxsw_bus->init(bus_priv, mlxsw_core, mlxsw_driver->profile,
			      &mlxsw_core->res);
	if (err)
		goto err_bus_init;

	if (mlxsw_driver->resources_register && !reload) {
		err = mlxsw_driver->resources_register(mlxsw_core);
		if (err)
			goto err_register_resources;
	}

	err = mlxsw_ports_init(mlxsw_core, reload);
	if (err)
		goto err_ports_init;

	if (MLXSW_CORE_RES_VALID(mlxsw_core, MAX_LAG) &&
	    MLXSW_CORE_RES_VALID(mlxsw_core, MAX_LAG_MEMBERS)) {
		alloc_size = sizeof(*mlxsw_core->lag.mapping) *
			MLXSW_CORE_RES_GET(mlxsw_core, MAX_LAG) *
			MLXSW_CORE_RES_GET(mlxsw_core, MAX_LAG_MEMBERS);
		mlxsw_core->lag.mapping = kzalloc(alloc_size, GFP_KERNEL);
		if (!mlxsw_core->lag.mapping) {
			err = -ENOMEM;
			goto err_alloc_lag_mapping;
		}
	}

	err = mlxsw_core_trap_groups_set(mlxsw_core);
	if (err)
		goto err_trap_groups_set;

	err = mlxsw_emad_init(mlxsw_core);
	if (err)
		goto err_emad_init;

	if (!reload) {
		err = mlxsw_core_params_register(mlxsw_core);
		if (err)
			goto err_register_params;
	}

	err = mlxsw_core_fw_rev_validate(mlxsw_core, mlxsw_bus_info, mlxsw_driver->fw_req_rev,
					 mlxsw_driver->fw_filename);
	if (err)
		goto err_fw_rev_validate;

	err = mlxsw_linecards_init(mlxsw_core, mlxsw_bus_info);
	if (err)
		goto err_linecards_init;

	err = mlxsw_core_health_init(mlxsw_core);
	if (err)
		goto err_health_init;

	err = mlxsw_hwmon_init(mlxsw_core, mlxsw_bus_info, &mlxsw_core->hwmon);
	if (err)
		goto err_hwmon_init;

	err = mlxsw_thermal_init(mlxsw_core, mlxsw_bus_info,
				 &mlxsw_core->thermal);
	if (err)
		goto err_thermal_init;

	err = mlxsw_env_init(mlxsw_core, mlxsw_bus_info, &mlxsw_core->env);
	if (err)
		goto err_env_init;

	if (mlxsw_driver->init) {
		err = mlxsw_driver->init(mlxsw_core, mlxsw_bus_info, extack);
		if (err)
			goto err_driver_init;
	}

	if (!reload) {
		devlink_set_features(devlink, DEVLINK_F_RELOAD);
		devlink_register(devlink);
	}
	return 0;

err_driver_init:
	mlxsw_env_fini(mlxsw_core->env);
err_env_init:
	mlxsw_thermal_fini(mlxsw_core->thermal);
err_thermal_init:
	mlxsw_hwmon_fini(mlxsw_core->hwmon);
err_hwmon_init:
	mlxsw_core_health_fini(mlxsw_core);
err_health_init:
	mlxsw_linecards_fini(mlxsw_core);
err_linecards_init:
err_fw_rev_validate:
	if (!reload)
		mlxsw_core_params_unregister(mlxsw_core);
err_register_params:
	mlxsw_emad_fini(mlxsw_core);
err_emad_init:
err_trap_groups_set:
	kfree(mlxsw_core->lag.mapping);
err_alloc_lag_mapping:
	mlxsw_ports_fini(mlxsw_core, reload);
err_ports_init:
	if (!reload)
		devlink_resources_unregister(devlink);
err_register_resources:
	mlxsw_bus->fini(bus_priv);
err_bus_init:
	if (!reload)
		devlink_free(devlink);
err_devlink_alloc:
	return err;
}

int mlxsw_core_bus_device_register(const struct mlxsw_bus_info *mlxsw_bus_info,
				   const struct mlxsw_bus *mlxsw_bus,
				   void *bus_priv, bool reload,
				   struct devlink *devlink,
				   struct netlink_ext_ack *extack)
{
	bool called_again = false;
	int err;

again:
	err = __mlxsw_core_bus_device_register(mlxsw_bus_info, mlxsw_bus,
					       bus_priv, reload,
					       devlink, extack);
	/* -EAGAIN is returned in case the FW was updated. FW needs
	 * a reset, so lets try to call __mlxsw_core_bus_device_register()
	 * again.
	 */
	if (err == -EAGAIN && !called_again) {
		called_again = true;
		goto again;
	}

	return err;
}
EXPORT_SYMBOL(mlxsw_core_bus_device_register);

void mlxsw_core_bus_device_unregister(struct mlxsw_core *mlxsw_core,
				      bool reload)
{
	struct devlink *devlink = priv_to_devlink(mlxsw_core);

	if (!reload)
		devlink_unregister(devlink);

	if (devlink_is_reload_failed(devlink)) {
		if (!reload)
			/* Only the parts that were not de-initialized in the
			 * failed reload attempt need to be de-initialized.
			 */
			goto reload_fail_deinit;
		else
			return;
	}

	if (mlxsw_core->driver->fini)
		mlxsw_core->driver->fini(mlxsw_core);
	mlxsw_env_fini(mlxsw_core->env);
	mlxsw_thermal_fini(mlxsw_core->thermal);
	mlxsw_hwmon_fini(mlxsw_core->hwmon);
	mlxsw_core_health_fini(mlxsw_core);
	mlxsw_linecards_fini(mlxsw_core);
	if (!reload)
		mlxsw_core_params_unregister(mlxsw_core);
	mlxsw_emad_fini(mlxsw_core);
	kfree(mlxsw_core->lag.mapping);
	mlxsw_ports_fini(mlxsw_core, reload);
	if (!reload)
		devlink_resources_unregister(devlink);
	mlxsw_core->bus->fini(mlxsw_core->bus_priv);
	if (!reload)
		devlink_free(devlink);

	return;

reload_fail_deinit:
	mlxsw_core_params_unregister(mlxsw_core);
	devlink_resources_unregister(devlink);
	devlink_free(devlink);
}
EXPORT_SYMBOL(mlxsw_core_bus_device_unregister);

bool mlxsw_core_skb_transmit_busy(struct mlxsw_core *mlxsw_core,
				  const struct mlxsw_tx_info *tx_info)
{
	return mlxsw_core->bus->skb_transmit_busy(mlxsw_core->bus_priv,
						  tx_info);
}
EXPORT_SYMBOL(mlxsw_core_skb_transmit_busy);

int mlxsw_core_skb_transmit(struct mlxsw_core *mlxsw_core, struct sk_buff *skb,
			    const struct mlxsw_tx_info *tx_info)
{
	return mlxsw_core->bus->skb_transmit(mlxsw_core->bus_priv, skb,
					     tx_info);
}
EXPORT_SYMBOL(mlxsw_core_skb_transmit);

void mlxsw_core_ptp_transmitted(struct mlxsw_core *mlxsw_core,
				struct sk_buff *skb, u16 local_port)
{
	if (mlxsw_core->driver->ptp_transmitted)
		mlxsw_core->driver->ptp_transmitted(mlxsw_core, skb,
						    local_port);
}
EXPORT_SYMBOL(mlxsw_core_ptp_transmitted);

static bool __is_rx_listener_equal(const struct mlxsw_rx_listener *rxl_a,
				   const struct mlxsw_rx_listener *rxl_b)
{
	return (rxl_a->func == rxl_b->func &&
		rxl_a->local_port == rxl_b->local_port &&
		rxl_a->trap_id == rxl_b->trap_id &&
		rxl_a->mirror_reason == rxl_b->mirror_reason);
}

static struct mlxsw_rx_listener_item *
__find_rx_listener_item(struct mlxsw_core *mlxsw_core,
			const struct mlxsw_rx_listener *rxl)
{
	struct mlxsw_rx_listener_item *rxl_item;

	list_for_each_entry(rxl_item, &mlxsw_core->rx_listener_list, list) {
		if (__is_rx_listener_equal(&rxl_item->rxl, rxl))
			return rxl_item;
	}
	return NULL;
}

int mlxsw_core_rx_listener_register(struct mlxsw_core *mlxsw_core,
				    const struct mlxsw_rx_listener *rxl,
				    void *priv, bool enabled)
{
	struct mlxsw_rx_listener_item *rxl_item;

	rxl_item = __find_rx_listener_item(mlxsw_core, rxl);
	if (rxl_item)
		return -EEXIST;
	rxl_item = kmalloc(sizeof(*rxl_item), GFP_KERNEL);
	if (!rxl_item)
		return -ENOMEM;
	rxl_item->rxl = *rxl;
	rxl_item->priv = priv;
	rxl_item->enabled = enabled;

	list_add_rcu(&rxl_item->list, &mlxsw_core->rx_listener_list);
	return 0;
}
EXPORT_SYMBOL(mlxsw_core_rx_listener_register);

void mlxsw_core_rx_listener_unregister(struct mlxsw_core *mlxsw_core,
				       const struct mlxsw_rx_listener *rxl)
{
	struct mlxsw_rx_listener_item *rxl_item;

	rxl_item = __find_rx_listener_item(mlxsw_core, rxl);
	if (!rxl_item)
		return;
	list_del_rcu(&rxl_item->list);
	synchronize_rcu();
	kfree(rxl_item);
}
EXPORT_SYMBOL(mlxsw_core_rx_listener_unregister);

static void
mlxsw_core_rx_listener_state_set(struct mlxsw_core *mlxsw_core,
				 const struct mlxsw_rx_listener *rxl,
				 bool enabled)
{
	struct mlxsw_rx_listener_item *rxl_item;

	rxl_item = __find_rx_listener_item(mlxsw_core, rxl);
	if (WARN_ON(!rxl_item))
		return;
	rxl_item->enabled = enabled;
}

static void mlxsw_core_event_listener_func(struct sk_buff *skb, u16 local_port,
					   void *priv)
{
	struct mlxsw_event_listener_item *event_listener_item = priv;
	struct mlxsw_core *mlxsw_core;
	struct mlxsw_reg_info reg;
	char *payload;
	char *reg_tlv;
	char *op_tlv;

	mlxsw_core = event_listener_item->mlxsw_core;
	trace_devlink_hwmsg(priv_to_devlink(mlxsw_core), true, 0,
			    skb->data, skb->len);

	mlxsw_emad_tlv_parse(skb);
	op_tlv = mlxsw_emad_op_tlv(skb);
	reg_tlv = mlxsw_emad_reg_tlv(skb);

	reg.id = mlxsw_emad_op_tlv_register_id_get(op_tlv);
	reg.len = (mlxsw_emad_reg_tlv_len_get(reg_tlv) - 1) * sizeof(u32);
	payload = mlxsw_emad_reg_payload(reg_tlv);
	event_listener_item->el.func(&reg, payload, event_listener_item->priv);
	dev_kfree_skb(skb);
}

static bool __is_event_listener_equal(const struct mlxsw_event_listener *el_a,
				      const struct mlxsw_event_listener *el_b)
{
	return (el_a->func == el_b->func &&
		el_a->trap_id == el_b->trap_id);
}

static struct mlxsw_event_listener_item *
__find_event_listener_item(struct mlxsw_core *mlxsw_core,
			   const struct mlxsw_event_listener *el)
{
	struct mlxsw_event_listener_item *el_item;

	list_for_each_entry(el_item, &mlxsw_core->event_listener_list, list) {
		if (__is_event_listener_equal(&el_item->el, el))
			return el_item;
	}
	return NULL;
}

int mlxsw_core_event_listener_register(struct mlxsw_core *mlxsw_core,
				       const struct mlxsw_event_listener *el,
				       void *priv)
{
	int err;
	struct mlxsw_event_listener_item *el_item;
	const struct mlxsw_rx_listener rxl = {
		.func = mlxsw_core_event_listener_func,
		.local_port = MLXSW_PORT_DONT_CARE,
		.trap_id = el->trap_id,
	};

	el_item = __find_event_listener_item(mlxsw_core, el);
	if (el_item)
		return -EEXIST;
	el_item = kmalloc(sizeof(*el_item), GFP_KERNEL);
	if (!el_item)
		return -ENOMEM;
	el_item->mlxsw_core = mlxsw_core;
	el_item->el = *el;
	el_item->priv = priv;

	err = mlxsw_core_rx_listener_register(mlxsw_core, &rxl, el_item, true);
	if (err)
		goto err_rx_listener_register;

	/* No reason to save item if we did not manage to register an RX
	 * listener for it.
	 */
	list_add_rcu(&el_item->list, &mlxsw_core->event_listener_list);

	return 0;

err_rx_listener_register:
	kfree(el_item);
	return err;
}
EXPORT_SYMBOL(mlxsw_core_event_listener_register);

void mlxsw_core_event_listener_unregister(struct mlxsw_core *mlxsw_core,
					  const struct mlxsw_event_listener *el)
{
	struct mlxsw_event_listener_item *el_item;
	const struct mlxsw_rx_listener rxl = {
		.func = mlxsw_core_event_listener_func,
		.local_port = MLXSW_PORT_DONT_CARE,
		.trap_id = el->trap_id,
	};

	el_item = __find_event_listener_item(mlxsw_core, el);
	if (!el_item)
		return;
	mlxsw_core_rx_listener_unregister(mlxsw_core, &rxl);
	list_del(&el_item->list);
	kfree(el_item);
}
EXPORT_SYMBOL(mlxsw_core_event_listener_unregister);

static int mlxsw_core_listener_register(struct mlxsw_core *mlxsw_core,
					const struct mlxsw_listener *listener,
					void *priv, bool enabled)
{
	if (listener->is_event) {
		WARN_ON(!enabled);
		return mlxsw_core_event_listener_register(mlxsw_core,
						&listener->event_listener,
						priv);
	} else {
		return mlxsw_core_rx_listener_register(mlxsw_core,
						&listener->rx_listener,
						priv, enabled);
	}
}

static void mlxsw_core_listener_unregister(struct mlxsw_core *mlxsw_core,
				      const struct mlxsw_listener *listener,
				      void *priv)
{
	if (listener->is_event)
		mlxsw_core_event_listener_unregister(mlxsw_core,
						     &listener->event_listener);
	else
		mlxsw_core_rx_listener_unregister(mlxsw_core,
						  &listener->rx_listener);
}

int mlxsw_core_trap_register(struct mlxsw_core *mlxsw_core,
			     const struct mlxsw_listener *listener, void *priv)
{
	enum mlxsw_reg_htgt_trap_group trap_group;
	enum mlxsw_reg_hpkt_action action;
	char hpkt_pl[MLXSW_REG_HPKT_LEN];
	int err;

	if (!(mlxsw_core->bus->features & MLXSW_BUS_F_TXRX))
		return 0;

	err = mlxsw_core_listener_register(mlxsw_core, listener, priv,
					   listener->enabled_on_register);
	if (err)
		return err;

	action = listener->enabled_on_register ? listener->en_action :
						 listener->dis_action;
	trap_group = listener->enabled_on_register ? listener->en_trap_group :
						     listener->dis_trap_group;
	mlxsw_reg_hpkt_pack(hpkt_pl, action, listener->trap_id,
			    trap_group, listener->is_ctrl);
	err = mlxsw_reg_write(mlxsw_core,  MLXSW_REG(hpkt), hpkt_pl);
	if (err)
		goto err_trap_set;

	return 0;

err_trap_set:
	mlxsw_core_listener_unregister(mlxsw_core, listener, priv);
	return err;
}
EXPORT_SYMBOL(mlxsw_core_trap_register);

void mlxsw_core_trap_unregister(struct mlxsw_core *mlxsw_core,
				const struct mlxsw_listener *listener,
				void *priv)
{
	char hpkt_pl[MLXSW_REG_HPKT_LEN];

	if (!(mlxsw_core->bus->features & MLXSW_BUS_F_TXRX))
		return;

	if (!listener->is_event) {
		mlxsw_reg_hpkt_pack(hpkt_pl, listener->dis_action,
				    listener->trap_id, listener->dis_trap_group,
				    listener->is_ctrl);
		mlxsw_reg_write(mlxsw_core, MLXSW_REG(hpkt), hpkt_pl);
	}

	mlxsw_core_listener_unregister(mlxsw_core, listener, priv);
}
EXPORT_SYMBOL(mlxsw_core_trap_unregister);

int mlxsw_core_traps_register(struct mlxsw_core *mlxsw_core,
			      const struct mlxsw_listener *listeners,
			      size_t listeners_count, void *priv)
{
	int i, err;

	for (i = 0; i < listeners_count; i++) {
		err = mlxsw_core_trap_register(mlxsw_core,
					       &listeners[i],
					       priv);
		if (err)
			goto err_listener_register;
	}
	return 0;

err_listener_register:
	for (i--; i >= 0; i--) {
		mlxsw_core_trap_unregister(mlxsw_core,
					   &listeners[i],
					   priv);
	}
	return err;
}
EXPORT_SYMBOL(mlxsw_core_traps_register);

void mlxsw_core_traps_unregister(struct mlxsw_core *mlxsw_core,
				 const struct mlxsw_listener *listeners,
				 size_t listeners_count, void *priv)
{
	int i;

	for (i = 0; i < listeners_count; i++) {
		mlxsw_core_trap_unregister(mlxsw_core,
					   &listeners[i],
					   priv);
	}
}
EXPORT_SYMBOL(mlxsw_core_traps_unregister);

int mlxsw_core_trap_state_set(struct mlxsw_core *mlxsw_core,
			      const struct mlxsw_listener *listener,
			      bool enabled)
{
	enum mlxsw_reg_htgt_trap_group trap_group;
	enum mlxsw_reg_hpkt_action action;
	char hpkt_pl[MLXSW_REG_HPKT_LEN];
	int err;

	/* Not supported for event listener */
	if (WARN_ON(listener->is_event))
		return -EINVAL;

	action = enabled ? listener->en_action : listener->dis_action;
	trap_group = enabled ? listener->en_trap_group :
			       listener->dis_trap_group;
	mlxsw_reg_hpkt_pack(hpkt_pl, action, listener->trap_id,
			    trap_group, listener->is_ctrl);
	err = mlxsw_reg_write(mlxsw_core, MLXSW_REG(hpkt), hpkt_pl);
	if (err)
		return err;

	mlxsw_core_rx_listener_state_set(mlxsw_core, &listener->rx_listener,
					 enabled);
	return 0;
}
EXPORT_SYMBOL(mlxsw_core_trap_state_set);

static u64 mlxsw_core_tid_get(struct mlxsw_core *mlxsw_core)
{
	return atomic64_inc_return(&mlxsw_core->emad.tid);
}

static int mlxsw_core_reg_access_emad(struct mlxsw_core *mlxsw_core,
				      const struct mlxsw_reg_info *reg,
				      char *payload,
				      enum mlxsw_core_reg_access_type type,
				      struct list_head *bulk_list,
				      mlxsw_reg_trans_cb_t *cb,
				      unsigned long cb_priv)
{
	u64 tid = mlxsw_core_tid_get(mlxsw_core);
	struct mlxsw_reg_trans *trans;
	int err;

	trans = kzalloc(sizeof(*trans), GFP_KERNEL);
	if (!trans)
		return -ENOMEM;

	err = mlxsw_emad_reg_access(mlxsw_core, reg, payload, type, trans,
				    bulk_list, cb, cb_priv, tid);
	if (err) {
		kfree_rcu(trans, rcu);
		return err;
	}
	return 0;
}

int mlxsw_reg_trans_query(struct mlxsw_core *mlxsw_core,
			  const struct mlxsw_reg_info *reg, char *payload,
			  struct list_head *bulk_list,
			  mlxsw_reg_trans_cb_t *cb, unsigned long cb_priv)
{
	return mlxsw_core_reg_access_emad(mlxsw_core, reg, payload,
					  MLXSW_CORE_REG_ACCESS_TYPE_QUERY,
					  bulk_list, cb, cb_priv);
}
EXPORT_SYMBOL(mlxsw_reg_trans_query);

int mlxsw_reg_trans_write(struct mlxsw_core *mlxsw_core,
			  const struct mlxsw_reg_info *reg, char *payload,
			  struct list_head *bulk_list,
			  mlxsw_reg_trans_cb_t *cb, unsigned long cb_priv)
{
	return mlxsw_core_reg_access_emad(mlxsw_core, reg, payload,
					  MLXSW_CORE_REG_ACCESS_TYPE_WRITE,
					  bulk_list, cb, cb_priv);
}
EXPORT_SYMBOL(mlxsw_reg_trans_write);

#define MLXSW_REG_TRANS_ERR_STRING_SIZE	256

static int mlxsw_reg_trans_wait(struct mlxsw_reg_trans *trans)
{
	char err_string[MLXSW_REG_TRANS_ERR_STRING_SIZE];
	struct mlxsw_core *mlxsw_core = trans->core;
	int err;

	wait_for_completion(&trans->completion);
	cancel_delayed_work_sync(&trans->timeout_dw);
	err = trans->err;

	if (trans->retries)
		dev_warn(mlxsw_core->bus_info->dev, "EMAD retries (%d/%d) (tid=%llx)\n",
			 trans->retries, MLXSW_EMAD_MAX_RETRY, trans->tid);
	if (err) {
		dev_err(mlxsw_core->bus_info->dev, "EMAD reg access failed (tid=%llx,reg_id=%x(%s),type=%s,status=%x(%s))\n",
			trans->tid, trans->reg->id,
			mlxsw_reg_id_str(trans->reg->id),
			mlxsw_core_reg_access_type_str(trans->type),
			trans->emad_status,
			mlxsw_emad_op_tlv_status_str(trans->emad_status));

		snprintf(err_string, MLXSW_REG_TRANS_ERR_STRING_SIZE,
			 "(tid=%llx,reg_id=%x(%s)) %s (%s)\n", trans->tid,
			 trans->reg->id, mlxsw_reg_id_str(trans->reg->id),
			 mlxsw_emad_op_tlv_status_str(trans->emad_status),
			 trans->emad_err_string ? trans->emad_err_string : "");

		trace_devlink_hwerr(priv_to_devlink(mlxsw_core),
				    trans->emad_status, err_string);

		kfree(trans->emad_err_string);
	}

	list_del(&trans->bulk_list);
	kfree_rcu(trans, rcu);
	return err;
}

int mlxsw_reg_trans_bulk_wait(struct list_head *bulk_list)
{
	struct mlxsw_reg_trans *trans;
	struct mlxsw_reg_trans *tmp;
	int sum_err = 0;
	int err;

	list_for_each_entry_safe(trans, tmp, bulk_list, bulk_list) {
		err = mlxsw_reg_trans_wait(trans);
		if (err && sum_err == 0)
			sum_err = err; /* first error to be returned */
	}
	return sum_err;
}
EXPORT_SYMBOL(mlxsw_reg_trans_bulk_wait);

static int mlxsw_core_reg_access_cmd(struct mlxsw_core *mlxsw_core,
				     const struct mlxsw_reg_info *reg,
				     char *payload,
				     enum mlxsw_core_reg_access_type type)
{
	enum mlxsw_emad_op_tlv_status status;
	int err, n_retry;
	bool reset_ok;
	char *in_mbox, *out_mbox, *tmp;

	dev_dbg(mlxsw_core->bus_info->dev, "Reg cmd access (reg_id=%x(%s),type=%s)\n",
		reg->id, mlxsw_reg_id_str(reg->id),
		mlxsw_core_reg_access_type_str(type));

	in_mbox = mlxsw_cmd_mbox_alloc();
	if (!in_mbox)
		return -ENOMEM;

	out_mbox = mlxsw_cmd_mbox_alloc();
	if (!out_mbox) {
		err = -ENOMEM;
		goto free_in_mbox;
	}

	mlxsw_emad_pack_op_tlv(in_mbox, reg, type,
			       mlxsw_core_tid_get(mlxsw_core));
	tmp = in_mbox + MLXSW_EMAD_OP_TLV_LEN * sizeof(u32);
	mlxsw_emad_pack_reg_tlv(tmp, reg, payload);

	/* There is a special treatment needed for MRSR (reset) register.
	 * The command interface will return error after the command
	 * is executed, so tell the lower layer to expect it
	 * and cope accordingly.
	 */
	reset_ok = reg->id == MLXSW_REG_MRSR_ID;

	n_retry = 0;
retry:
	err = mlxsw_cmd_access_reg(mlxsw_core, reset_ok, in_mbox, out_mbox);
	if (!err) {
		err = mlxsw_emad_process_status(out_mbox, &status);
		if (err) {
			if (err == -EAGAIN && n_retry++ < MLXSW_EMAD_MAX_RETRY)
				goto retry;
			dev_err(mlxsw_core->bus_info->dev, "Reg cmd access status failed (status=%x(%s))\n",
				status, mlxsw_emad_op_tlv_status_str(status));
		}
	}

	if (!err)
		memcpy(payload, mlxsw_emad_reg_payload_cmd(out_mbox),
		       reg->len);

	mlxsw_cmd_mbox_free(out_mbox);
free_in_mbox:
	mlxsw_cmd_mbox_free(in_mbox);
	if (err)
		dev_err(mlxsw_core->bus_info->dev, "Reg cmd access failed (reg_id=%x(%s),type=%s)\n",
			reg->id, mlxsw_reg_id_str(reg->id),
			mlxsw_core_reg_access_type_str(type));
	return err;
}

static void mlxsw_core_reg_access_cb(struct mlxsw_core *mlxsw_core,
				     char *payload, size_t payload_len,
				     unsigned long cb_priv)
{
	char *orig_payload = (char *) cb_priv;

	memcpy(orig_payload, payload, payload_len);
}

static int mlxsw_core_reg_access(struct mlxsw_core *mlxsw_core,
				 const struct mlxsw_reg_info *reg,
				 char *payload,
				 enum mlxsw_core_reg_access_type type)
{
	LIST_HEAD(bulk_list);
	int err;

	/* During initialization EMAD interface is not available to us,
	 * so we default to command interface. We switch to EMAD interface
	 * after setting the appropriate traps.
	 */
	if (!mlxsw_core->emad.use_emad)
		return mlxsw_core_reg_access_cmd(mlxsw_core, reg,
						 payload, type);

	err = mlxsw_core_reg_access_emad(mlxsw_core, reg,
					 payload, type, &bulk_list,
					 mlxsw_core_reg_access_cb,
					 (unsigned long) payload);
	if (err)
		return err;
	return mlxsw_reg_trans_bulk_wait(&bulk_list);
}

int mlxsw_reg_query(struct mlxsw_core *mlxsw_core,
		    const struct mlxsw_reg_info *reg, char *payload)
{
	return mlxsw_core_reg_access(mlxsw_core, reg, payload,
				     MLXSW_CORE_REG_ACCESS_TYPE_QUERY);
}
EXPORT_SYMBOL(mlxsw_reg_query);

int mlxsw_reg_write(struct mlxsw_core *mlxsw_core,
		    const struct mlxsw_reg_info *reg, char *payload)
{
	return mlxsw_core_reg_access(mlxsw_core, reg, payload,
				     MLXSW_CORE_REG_ACCESS_TYPE_WRITE);
}
EXPORT_SYMBOL(mlxsw_reg_write);

void mlxsw_core_skb_receive(struct mlxsw_core *mlxsw_core, struct sk_buff *skb,
			    struct mlxsw_rx_info *rx_info)
{
	struct mlxsw_rx_listener_item *rxl_item;
	const struct mlxsw_rx_listener *rxl;
	u16 local_port;
	bool found = false;

	if (rx_info->is_lag) {
		dev_dbg_ratelimited(mlxsw_core->bus_info->dev, "%s: lag_id = %d, lag_port_index = 0x%x\n",
				    __func__, rx_info->u.lag_id,
				    rx_info->trap_id);
		/* Upper layer does not care if the skb came from LAG or not,
		 * so just get the local_port for the lag port and push it up.
		 */
		local_port = mlxsw_core_lag_mapping_get(mlxsw_core,
							rx_info->u.lag_id,
							rx_info->lag_port_index);
	} else {
		local_port = rx_info->u.sys_port;
	}

	dev_dbg_ratelimited(mlxsw_core->bus_info->dev, "%s: local_port = %d, trap_id = 0x%x\n",
			    __func__, local_port, rx_info->trap_id);

	if ((rx_info->trap_id >= MLXSW_TRAP_ID_MAX) ||
	    (local_port >= mlxsw_core->max_ports))
		goto drop;

	rcu_read_lock();
	list_for_each_entry_rcu(rxl_item, &mlxsw_core->rx_listener_list, list) {
		rxl = &rxl_item->rxl;
		if ((rxl->local_port == MLXSW_PORT_DONT_CARE ||
		     rxl->local_port == local_port) &&
		    rxl->trap_id == rx_info->trap_id &&
		    rxl->mirror_reason == rx_info->mirror_reason) {
			if (rxl_item->enabled)
				found = true;
			break;
		}
	}
	if (!found) {
		rcu_read_unlock();
		goto drop;
	}

	rxl->func(skb, local_port, rxl_item->priv);
	rcu_read_unlock();
	return;

drop:
	dev_kfree_skb(skb);
}
EXPORT_SYMBOL(mlxsw_core_skb_receive);

static int mlxsw_core_lag_mapping_index(struct mlxsw_core *mlxsw_core,
					u16 lag_id, u8 port_index)
{
	return MLXSW_CORE_RES_GET(mlxsw_core, MAX_LAG_MEMBERS) * lag_id +
	       port_index;
}

void mlxsw_core_lag_mapping_set(struct mlxsw_core *mlxsw_core,
				u16 lag_id, u8 port_index, u16 local_port)
{
	int index = mlxsw_core_lag_mapping_index(mlxsw_core,
						 lag_id, port_index);

	mlxsw_core->lag.mapping[index] = local_port;
}
EXPORT_SYMBOL(mlxsw_core_lag_mapping_set);

u16 mlxsw_core_lag_mapping_get(struct mlxsw_core *mlxsw_core,
			       u16 lag_id, u8 port_index)
{
	int index = mlxsw_core_lag_mapping_index(mlxsw_core,
						 lag_id, port_index);

	return mlxsw_core->lag.mapping[index];
}
EXPORT_SYMBOL(mlxsw_core_lag_mapping_get);

void mlxsw_core_lag_mapping_clear(struct mlxsw_core *mlxsw_core,
				  u16 lag_id, u16 local_port)
{
	int i;

	for (i = 0; i < MLXSW_CORE_RES_GET(mlxsw_core, MAX_LAG_MEMBERS); i++) {
		int index = mlxsw_core_lag_mapping_index(mlxsw_core,
							 lag_id, i);

		if (mlxsw_core->lag.mapping[index] == local_port)
			mlxsw_core->lag.mapping[index] = 0;
	}
}
EXPORT_SYMBOL(mlxsw_core_lag_mapping_clear);

bool mlxsw_core_res_valid(struct mlxsw_core *mlxsw_core,
			  enum mlxsw_res_id res_id)
{
	return mlxsw_res_valid(&mlxsw_core->res, res_id);
}
EXPORT_SYMBOL(mlxsw_core_res_valid);

u64 mlxsw_core_res_get(struct mlxsw_core *mlxsw_core,
		       enum mlxsw_res_id res_id)
{
	return mlxsw_res_get(&mlxsw_core->res, res_id);
}
EXPORT_SYMBOL(mlxsw_core_res_get);

static int __mlxsw_core_port_init(struct mlxsw_core *mlxsw_core, u16 local_port,
				  enum devlink_port_flavour flavour,
				  u8 slot_index, u32 port_number, bool split,
				  u32 split_port_subnumber,
				  bool splittable, u32 lanes,
				  const unsigned char *switch_id,
				  unsigned char switch_id_len)
{
	struct devlink *devlink = priv_to_devlink(mlxsw_core);
	struct mlxsw_core_port *mlxsw_core_port =
					&mlxsw_core->ports[local_port];
	struct devlink_port *devlink_port = &mlxsw_core_port->devlink_port;
	struct devlink_port_attrs attrs = {};
	int err;

	attrs.split = split;
	attrs.lanes = lanes;
	attrs.splittable = splittable;
	attrs.flavour = flavour;
	attrs.phys.port_number = port_number;
	attrs.phys.split_subport_number = split_port_subnumber;
	memcpy(attrs.switch_id.id, switch_id, switch_id_len);
	attrs.switch_id.id_len = switch_id_len;
	mlxsw_core_port->local_port = local_port;
	devlink_port_attrs_set(devlink_port, &attrs);
<<<<<<< HEAD
=======
	if (slot_index) {
		struct mlxsw_linecard *linecard;

		linecard = mlxsw_linecard_get(mlxsw_core->linecards,
					      slot_index);
		mlxsw_core_port->linecard = linecard;
		devlink_port_linecard_set(devlink_port,
					  linecard->devlink_linecard);
	}
>>>>>>> 88084a3d
	err = devl_port_register(devlink, devlink_port, local_port);
	if (err)
		memset(mlxsw_core_port, 0, sizeof(*mlxsw_core_port));
	return err;
}

static void __mlxsw_core_port_fini(struct mlxsw_core *mlxsw_core, u16 local_port)
{
	struct mlxsw_core_port *mlxsw_core_port =
					&mlxsw_core->ports[local_port];
	struct devlink_port *devlink_port = &mlxsw_core_port->devlink_port;

	devl_port_unregister(devlink_port);
	memset(mlxsw_core_port, 0, sizeof(*mlxsw_core_port));
}

int mlxsw_core_port_init(struct mlxsw_core *mlxsw_core, u16 local_port,
			 u8 slot_index, u32 port_number, bool split,
			 u32 split_port_subnumber,
			 bool splittable, u32 lanes,
			 const unsigned char *switch_id,
			 unsigned char switch_id_len)
{
	int err;

	err = __mlxsw_core_port_init(mlxsw_core, local_port,
				     DEVLINK_PORT_FLAVOUR_PHYSICAL, slot_index,
				     port_number, split, split_port_subnumber,
				     splittable, lanes,
				     switch_id, switch_id_len);
	if (err)
		return err;

	atomic_inc(&mlxsw_core->active_ports_count);
	return 0;
}
EXPORT_SYMBOL(mlxsw_core_port_init);

void mlxsw_core_port_fini(struct mlxsw_core *mlxsw_core, u16 local_port)
{
	atomic_dec(&mlxsw_core->active_ports_count);

	__mlxsw_core_port_fini(mlxsw_core, local_port);
}
EXPORT_SYMBOL(mlxsw_core_port_fini);

int mlxsw_core_cpu_port_init(struct mlxsw_core *mlxsw_core,
			     void *port_driver_priv,
			     const unsigned char *switch_id,
			     unsigned char switch_id_len)
{
	struct mlxsw_core_port *mlxsw_core_port =
				&mlxsw_core->ports[MLXSW_PORT_CPU_PORT];
	int err;

	err = __mlxsw_core_port_init(mlxsw_core, MLXSW_PORT_CPU_PORT,
				     DEVLINK_PORT_FLAVOUR_CPU,
				     0, 0, false, 0, false, 0,
				     switch_id, switch_id_len);
	if (err)
		return err;

	mlxsw_core_port->port_driver_priv = port_driver_priv;
	return 0;
}
EXPORT_SYMBOL(mlxsw_core_cpu_port_init);

void mlxsw_core_cpu_port_fini(struct mlxsw_core *mlxsw_core)
{
	__mlxsw_core_port_fini(mlxsw_core, MLXSW_PORT_CPU_PORT);
}
EXPORT_SYMBOL(mlxsw_core_cpu_port_fini);

void mlxsw_core_port_eth_set(struct mlxsw_core *mlxsw_core, u16 local_port,
			     void *port_driver_priv, struct net_device *dev)
{
	struct mlxsw_core_port *mlxsw_core_port =
					&mlxsw_core->ports[local_port];
	struct devlink_port *devlink_port = &mlxsw_core_port->devlink_port;

	mlxsw_core_port->port_driver_priv = port_driver_priv;
	devlink_port_type_eth_set(devlink_port, dev);
}
EXPORT_SYMBOL(mlxsw_core_port_eth_set);

void mlxsw_core_port_ib_set(struct mlxsw_core *mlxsw_core, u16 local_port,
			    void *port_driver_priv)
{
	struct mlxsw_core_port *mlxsw_core_port =
					&mlxsw_core->ports[local_port];
	struct devlink_port *devlink_port = &mlxsw_core_port->devlink_port;

	mlxsw_core_port->port_driver_priv = port_driver_priv;
	devlink_port_type_ib_set(devlink_port, NULL);
}
EXPORT_SYMBOL(mlxsw_core_port_ib_set);

void mlxsw_core_port_clear(struct mlxsw_core *mlxsw_core, u16 local_port,
			   void *port_driver_priv)
{
	struct mlxsw_core_port *mlxsw_core_port =
					&mlxsw_core->ports[local_port];
	struct devlink_port *devlink_port = &mlxsw_core_port->devlink_port;

	mlxsw_core_port->port_driver_priv = port_driver_priv;
	devlink_port_type_clear(devlink_port);
}
EXPORT_SYMBOL(mlxsw_core_port_clear);

enum devlink_port_type mlxsw_core_port_type_get(struct mlxsw_core *mlxsw_core,
						u16 local_port)
{
	struct mlxsw_core_port *mlxsw_core_port =
					&mlxsw_core->ports[local_port];
	struct devlink_port *devlink_port = &mlxsw_core_port->devlink_port;

	return devlink_port->type;
}
EXPORT_SYMBOL(mlxsw_core_port_type_get);


struct devlink_port *
mlxsw_core_port_devlink_port_get(struct mlxsw_core *mlxsw_core,
				 u16 local_port)
{
	struct mlxsw_core_port *mlxsw_core_port =
					&mlxsw_core->ports[local_port];
	struct devlink_port *devlink_port = &mlxsw_core_port->devlink_port;

	return devlink_port;
}
EXPORT_SYMBOL(mlxsw_core_port_devlink_port_get);

struct mlxsw_linecard *
mlxsw_core_port_linecard_get(struct mlxsw_core *mlxsw_core,
			     u16 local_port)
{
	struct mlxsw_core_port *mlxsw_core_port =
					&mlxsw_core->ports[local_port];

	return mlxsw_core_port->linecard;
}

bool mlxsw_core_port_is_xm(const struct mlxsw_core *mlxsw_core, u16 local_port)
{
	const struct mlxsw_bus_info *bus_info = mlxsw_core->bus_info;
	int i;

	for (i = 0; i < bus_info->xm_local_ports_count; i++)
		if (bus_info->xm_local_ports[i] == local_port)
			return true;
	return false;
}
EXPORT_SYMBOL(mlxsw_core_port_is_xm);

void mlxsw_core_ports_remove_selected(struct mlxsw_core *mlxsw_core,
				      bool (*selector)(void *priv, u16 local_port),
				      void *priv)
{
	if (WARN_ON_ONCE(!mlxsw_core->driver->ports_remove_selected))
		return;
	mlxsw_core->driver->ports_remove_selected(mlxsw_core, selector, priv);
}

struct mlxsw_env *mlxsw_core_env(const struct mlxsw_core *mlxsw_core)
{
	return mlxsw_core->env;
}

static void mlxsw_core_buf_dump_dbg(struct mlxsw_core *mlxsw_core,
				    const char *buf, size_t size)
{
	__be32 *m = (__be32 *) buf;
	int i;
	int count = size / sizeof(__be32);

	for (i = count - 1; i >= 0; i--)
		if (m[i])
			break;
	i++;
	count = i ? i : 1;
	for (i = 0; i < count; i += 4)
		dev_dbg(mlxsw_core->bus_info->dev, "%04x - %08x %08x %08x %08x\n",
			i * 4, be32_to_cpu(m[i]), be32_to_cpu(m[i + 1]),
			be32_to_cpu(m[i + 2]), be32_to_cpu(m[i + 3]));
}

int mlxsw_cmd_exec(struct mlxsw_core *mlxsw_core, u16 opcode, u8 opcode_mod,
		   u32 in_mod, bool out_mbox_direct, bool reset_ok,
		   char *in_mbox, size_t in_mbox_size,
		   char *out_mbox, size_t out_mbox_size)
{
	u8 status;
	int err;

	BUG_ON(in_mbox_size % sizeof(u32) || out_mbox_size % sizeof(u32));
	if (!mlxsw_core->bus->cmd_exec)
		return -EOPNOTSUPP;

	dev_dbg(mlxsw_core->bus_info->dev, "Cmd exec (opcode=%x(%s),opcode_mod=%x,in_mod=%x)\n",
		opcode, mlxsw_cmd_opcode_str(opcode), opcode_mod, in_mod);
	if (in_mbox) {
		dev_dbg(mlxsw_core->bus_info->dev, "Input mailbox:\n");
		mlxsw_core_buf_dump_dbg(mlxsw_core, in_mbox, in_mbox_size);
	}

	err = mlxsw_core->bus->cmd_exec(mlxsw_core->bus_priv, opcode,
					opcode_mod, in_mod, out_mbox_direct,
					in_mbox, in_mbox_size,
					out_mbox, out_mbox_size, &status);

	if (!err && out_mbox) {
		dev_dbg(mlxsw_core->bus_info->dev, "Output mailbox:\n");
		mlxsw_core_buf_dump_dbg(mlxsw_core, out_mbox, out_mbox_size);
	}

	if (reset_ok && err == -EIO &&
	    status == MLXSW_CMD_STATUS_RUNNING_RESET) {
		err = 0;
	} else if (err == -EIO && status != MLXSW_CMD_STATUS_OK) {
		dev_err(mlxsw_core->bus_info->dev, "Cmd exec failed (opcode=%x(%s),opcode_mod=%x,in_mod=%x,status=%x(%s))\n",
			opcode, mlxsw_cmd_opcode_str(opcode), opcode_mod,
			in_mod, status, mlxsw_cmd_status_str(status));
	} else if (err == -ETIMEDOUT) {
		dev_err(mlxsw_core->bus_info->dev, "Cmd exec timed-out (opcode=%x(%s),opcode_mod=%x,in_mod=%x)\n",
			opcode, mlxsw_cmd_opcode_str(opcode), opcode_mod,
			in_mod);
	}

	return err;
}
EXPORT_SYMBOL(mlxsw_cmd_exec);

int mlxsw_core_schedule_dw(struct delayed_work *dwork, unsigned long delay)
{
	return queue_delayed_work(mlxsw_wq, dwork, delay);
}
EXPORT_SYMBOL(mlxsw_core_schedule_dw);

bool mlxsw_core_schedule_work(struct work_struct *work)
{
	return queue_work(mlxsw_owq, work);
}
EXPORT_SYMBOL(mlxsw_core_schedule_work);

void mlxsw_core_flush_owq(void)
{
	flush_workqueue(mlxsw_owq);
}
EXPORT_SYMBOL(mlxsw_core_flush_owq);

int mlxsw_core_kvd_sizes_get(struct mlxsw_core *mlxsw_core,
			     const struct mlxsw_config_profile *profile,
			     u64 *p_single_size, u64 *p_double_size,
			     u64 *p_linear_size)
{
	struct mlxsw_driver *driver = mlxsw_core->driver;

	if (!driver->kvd_sizes_get)
		return -EINVAL;

	return driver->kvd_sizes_get(mlxsw_core, profile,
				     p_single_size, p_double_size,
				     p_linear_size);
}
EXPORT_SYMBOL(mlxsw_core_kvd_sizes_get);

int mlxsw_core_resources_query(struct mlxsw_core *mlxsw_core, char *mbox,
			       struct mlxsw_res *res)
{
	int index, i;
	u64 data;
	u16 id;
	int err;

	mlxsw_cmd_mbox_zero(mbox);

	for (index = 0; index < MLXSW_CMD_QUERY_RESOURCES_MAX_QUERIES;
	     index++) {
		err = mlxsw_cmd_query_resources(mlxsw_core, mbox, index);
		if (err)
			return err;

		for (i = 0; i < MLXSW_CMD_QUERY_RESOURCES_PER_QUERY; i++) {
			id = mlxsw_cmd_mbox_query_resource_id_get(mbox, i);
			data = mlxsw_cmd_mbox_query_resource_data_get(mbox, i);

			if (id == MLXSW_CMD_QUERY_RESOURCES_TABLE_END_ID)
				return 0;

			mlxsw_res_parse(res, id, data);
		}
	}

	/* If after MLXSW_RESOURCES_QUERY_MAX_QUERIES we still didn't get
	 * MLXSW_RESOURCES_TABLE_END_ID, something went bad in the FW.
	 */
	return -EIO;
}
EXPORT_SYMBOL(mlxsw_core_resources_query);

u32 mlxsw_core_read_frc_h(struct mlxsw_core *mlxsw_core)
{
	return mlxsw_core->bus->read_frc_h(mlxsw_core->bus_priv);
}
EXPORT_SYMBOL(mlxsw_core_read_frc_h);

u32 mlxsw_core_read_frc_l(struct mlxsw_core *mlxsw_core)
{
	return mlxsw_core->bus->read_frc_l(mlxsw_core->bus_priv);
}
EXPORT_SYMBOL(mlxsw_core_read_frc_l);

void mlxsw_core_emad_string_tlv_enable(struct mlxsw_core *mlxsw_core)
{
	mlxsw_core->emad.enable_string_tlv = true;
}
EXPORT_SYMBOL(mlxsw_core_emad_string_tlv_enable);

static int __init mlxsw_core_module_init(void)
{
	int err;

	mlxsw_wq = alloc_workqueue(mlxsw_core_driver_name, 0, 0);
	if (!mlxsw_wq)
		return -ENOMEM;
	mlxsw_owq = alloc_ordered_workqueue("%s_ordered", 0,
					    mlxsw_core_driver_name);
	if (!mlxsw_owq) {
		err = -ENOMEM;
		goto err_alloc_ordered_workqueue;
	}
	return 0;

err_alloc_ordered_workqueue:
	destroy_workqueue(mlxsw_wq);
	return err;
}

static void __exit mlxsw_core_module_exit(void)
{
	destroy_workqueue(mlxsw_owq);
	destroy_workqueue(mlxsw_wq);
}

module_init(mlxsw_core_module_init);
module_exit(mlxsw_core_module_exit);

MODULE_LICENSE("Dual BSD/GPL");
MODULE_AUTHOR("Jiri Pirko <jiri@mellanox.com>");
MODULE_DESCRIPTION("Mellanox switch device core driver");<|MERGE_RESOLUTION|>--- conflicted
+++ resolved
@@ -2999,8 +2999,6 @@
 	attrs.switch_id.id_len = switch_id_len;
 	mlxsw_core_port->local_port = local_port;
 	devlink_port_attrs_set(devlink_port, &attrs);
-<<<<<<< HEAD
-=======
 	if (slot_index) {
 		struct mlxsw_linecard *linecard;
 
@@ -3010,7 +3008,6 @@
 		devlink_port_linecard_set(devlink_port,
 					  linecard->devlink_linecard);
 	}
->>>>>>> 88084a3d
 	err = devl_port_register(devlink, devlink_port, local_port);
 	if (err)
 		memset(mlxsw_core_port, 0, sizeof(*mlxsw_core_port));
