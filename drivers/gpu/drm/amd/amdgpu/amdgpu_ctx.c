/*
 * Copyright 2015 Advanced Micro Devices, Inc.
 *
 * Permission is hereby granted, free of charge, to any person obtaining a
 * copy of this software and associated documentation files (the "Software"),
 * to deal in the Software without restriction, including without limitation
 * the rights to use, copy, modify, merge, publish, distribute, sublicense,
 * and/or sell copies of the Software, and to permit persons to whom the
 * Software is furnished to do so, subject to the following conditions:
 *
 * The above copyright notice and this permission notice shall be included in
 * all copies or substantial portions of the Software.
 *
 * THE SOFTWARE IS PROVIDED "AS IS", WITHOUT WARRANTY OF ANY KIND, EXPRESS OR
 * IMPLIED, INCLUDING BUT NOT LIMITED TO THE WARRANTIES OF MERCHANTABILITY,
 * FITNESS FOR A PARTICULAR PURPOSE AND NONINFRINGEMENT.  IN NO EVENT SHALL
 * THE COPYRIGHT HOLDER(S) OR AUTHOR(S) BE LIABLE FOR ANY CLAIM, DAMAGES OR
 * OTHER LIABILITY, WHETHER IN AN ACTION OF CONTRACT, TORT OR OTHERWISE,
 * ARISING FROM, OUT OF OR IN CONNECTION WITH THE SOFTWARE OR THE USE OR
 * OTHER DEALINGS IN THE SOFTWARE.
 *
 * Authors: monk liu <monk.liu@amd.com>
 */

#include <drm/drmP.h>
#include <drm/drm_auth.h>
#include "amdgpu.h"
#include "amdgpu_sched.h"

static int amdgpu_ctx_priority_permit(struct drm_file *filp,
<<<<<<< HEAD
				      enum amd_sched_priority priority)
{
	/* NORMAL and below are accessible by everyone */
	if (priority <= AMD_SCHED_PRIORITY_NORMAL)
=======
				      enum drm_sched_priority priority)
{
	/* NORMAL and below are accessible by everyone */
	if (priority <= DRM_SCHED_PRIORITY_NORMAL)
>>>>>>> 661e50bc
		return 0;

	if (capable(CAP_SYS_NICE))
		return 0;

	if (drm_is_current_master(filp))
		return 0;

	return -EACCES;
}

static int amdgpu_ctx_init(struct amdgpu_device *adev,
<<<<<<< HEAD
			   enum amd_sched_priority priority,
=======
			   enum drm_sched_priority priority,
>>>>>>> 661e50bc
			   struct drm_file *filp,
			   struct amdgpu_ctx *ctx)
{
	unsigned i, j;
	int r;

<<<<<<< HEAD
	if (priority < 0 || priority >= AMD_SCHED_PRIORITY_MAX)
=======
	if (priority < 0 || priority >= DRM_SCHED_PRIORITY_MAX)
>>>>>>> 661e50bc
		return -EINVAL;

	r = amdgpu_ctx_priority_permit(filp, priority);
	if (r)
		return r;

	memset(ctx, 0, sizeof(*ctx));
	ctx->adev = adev;
	kref_init(&ctx->refcount);
	spin_lock_init(&ctx->ring_lock);
	ctx->fences = kcalloc(amdgpu_sched_jobs * AMDGPU_MAX_RINGS,
			      sizeof(struct dma_fence*), GFP_KERNEL);
	if (!ctx->fences)
		return -ENOMEM;

	mutex_init(&ctx->lock);

	for (i = 0; i < AMDGPU_MAX_RINGS; ++i) {
		ctx->rings[i].sequence = 1;
		ctx->rings[i].fences = &ctx->fences[amdgpu_sched_jobs * i];
	}

	ctx->reset_counter = atomic_read(&adev->gpu_reset_counter);
<<<<<<< HEAD
	ctx->vram_lost_counter = atomic_read(&adev->vram_lost_counter);
	ctx->init_priority = priority;
	ctx->override_priority = AMD_SCHED_PRIORITY_UNSET;
=======
	ctx->reset_counter_query = ctx->reset_counter;
	ctx->vram_lost_counter = atomic_read(&adev->vram_lost_counter);
	ctx->init_priority = priority;
	ctx->override_priority = DRM_SCHED_PRIORITY_UNSET;
>>>>>>> 661e50bc

	/* create context entity for each ring */
	for (i = 0; i < adev->num_rings; i++) {
		struct amdgpu_ring *ring = adev->rings[i];
		struct drm_sched_rq *rq;

		rq = &ring->sched.sched_rq[priority];

		if (ring == &adev->gfx.kiq.ring)
			continue;

		r = drm_sched_entity_init(&ring->sched, &ctx->rings[i].entity,
					  rq, amdgpu_sched_jobs, &ctx->guilty);
		if (r)
			goto failed;
	}

	r = amdgpu_queue_mgr_init(adev, &ctx->queue_mgr);
	if (r)
		goto failed;

	return 0;

failed:
	for (j = 0; j < i; j++)
		drm_sched_entity_fini(&adev->rings[j]->sched,
				      &ctx->rings[j].entity);
	kfree(ctx->fences);
	ctx->fences = NULL;
	return r;
}

static void amdgpu_ctx_fini(struct amdgpu_ctx *ctx)
{
	struct amdgpu_device *adev = ctx->adev;
	unsigned i, j;

	if (!adev)
		return;

	for (i = 0; i < AMDGPU_MAX_RINGS; ++i)
		for (j = 0; j < amdgpu_sched_jobs; ++j)
			dma_fence_put(ctx->rings[i].fences[j]);
	kfree(ctx->fences);
	ctx->fences = NULL;

	for (i = 0; i < adev->num_rings; i++)
		drm_sched_entity_fini(&adev->rings[i]->sched,
				      &ctx->rings[i].entity);

	amdgpu_queue_mgr_fini(adev, &ctx->queue_mgr);

	mutex_destroy(&ctx->lock);
}

static int amdgpu_ctx_alloc(struct amdgpu_device *adev,
			    struct amdgpu_fpriv *fpriv,
			    struct drm_file *filp,
<<<<<<< HEAD
			    enum amd_sched_priority priority,
=======
			    enum drm_sched_priority priority,
>>>>>>> 661e50bc
			    uint32_t *id)
{
	struct amdgpu_ctx_mgr *mgr = &fpriv->ctx_mgr;
	struct amdgpu_ctx *ctx;
	int r;

	ctx = kmalloc(sizeof(*ctx), GFP_KERNEL);
	if (!ctx)
		return -ENOMEM;

	mutex_lock(&mgr->lock);
	r = idr_alloc(&mgr->ctx_handles, ctx, 1, 0, GFP_KERNEL);
	if (r < 0) {
		mutex_unlock(&mgr->lock);
		kfree(ctx);
		return r;
	}

	*id = (uint32_t)r;
	r = amdgpu_ctx_init(adev, priority, filp, ctx);
	if (r) {
		idr_remove(&mgr->ctx_handles, *id);
		*id = 0;
		kfree(ctx);
	}
	mutex_unlock(&mgr->lock);
	return r;
}

static void amdgpu_ctx_do_release(struct kref *ref)
{
	struct amdgpu_ctx *ctx;

	ctx = container_of(ref, struct amdgpu_ctx, refcount);

	amdgpu_ctx_fini(ctx);

	kfree(ctx);
}

static int amdgpu_ctx_free(struct amdgpu_fpriv *fpriv, uint32_t id)
{
	struct amdgpu_ctx_mgr *mgr = &fpriv->ctx_mgr;
	struct amdgpu_ctx *ctx;

	mutex_lock(&mgr->lock);
	ctx = idr_remove(&mgr->ctx_handles, id);
	if (ctx)
		kref_put(&ctx->refcount, amdgpu_ctx_do_release);
	mutex_unlock(&mgr->lock);
	return ctx ? 0 : -EINVAL;
}

static int amdgpu_ctx_query(struct amdgpu_device *adev,
			    struct amdgpu_fpriv *fpriv, uint32_t id,
			    union drm_amdgpu_ctx_out *out)
{
	struct amdgpu_ctx *ctx;
	struct amdgpu_ctx_mgr *mgr;
	unsigned reset_counter;

	if (!fpriv)
		return -EINVAL;

	mgr = &fpriv->ctx_mgr;
	mutex_lock(&mgr->lock);
	ctx = idr_find(&mgr->ctx_handles, id);
	if (!ctx) {
		mutex_unlock(&mgr->lock);
		return -EINVAL;
	}

	/* TODO: these two are always zero */
	out->state.flags = 0x0;
	out->state.hangs = 0x0;

	/* determine if a GPU reset has occured since the last call */
	reset_counter = atomic_read(&adev->gpu_reset_counter);
	/* TODO: this should ideally return NO, GUILTY, or INNOCENT. */
	if (ctx->reset_counter_query == reset_counter)
		out->state.reset_status = AMDGPU_CTX_NO_RESET;
	else
		out->state.reset_status = AMDGPU_CTX_UNKNOWN_RESET;
	ctx->reset_counter_query = reset_counter;

	mutex_unlock(&mgr->lock);
	return 0;
}

static int amdgpu_ctx_query2(struct amdgpu_device *adev,
	struct amdgpu_fpriv *fpriv, uint32_t id,
	union drm_amdgpu_ctx_out *out)
{
	struct amdgpu_ctx *ctx;
	struct amdgpu_ctx_mgr *mgr;

	if (!fpriv)
		return -EINVAL;

	mgr = &fpriv->ctx_mgr;
	mutex_lock(&mgr->lock);
	ctx = idr_find(&mgr->ctx_handles, id);
	if (!ctx) {
		mutex_unlock(&mgr->lock);
		return -EINVAL;
	}

	out->state.flags = 0x0;
	out->state.hangs = 0x0;

	if (ctx->reset_counter != atomic_read(&adev->gpu_reset_counter))
		out->state.flags |= AMDGPU_CTX_QUERY2_FLAGS_RESET;

	if (ctx->vram_lost_counter != atomic_read(&adev->vram_lost_counter))
		out->state.flags |= AMDGPU_CTX_QUERY2_FLAGS_VRAMLOST;

	if (atomic_read(&ctx->guilty))
		out->state.flags |= AMDGPU_CTX_QUERY2_FLAGS_GUILTY;

	mutex_unlock(&mgr->lock);
	return 0;
}

int amdgpu_ctx_ioctl(struct drm_device *dev, void *data,
		     struct drm_file *filp)
{
	int r;
	uint32_t id;
<<<<<<< HEAD
	enum amd_sched_priority priority;
=======
	enum drm_sched_priority priority;
>>>>>>> 661e50bc

	union drm_amdgpu_ctx *args = data;
	struct amdgpu_device *adev = dev->dev_private;
	struct amdgpu_fpriv *fpriv = filp->driver_priv;

	r = 0;
	id = args->in.ctx_id;
	priority = amdgpu_to_sched_priority(args->in.priority);

	/* For backwards compatibility reasons, we need to accept
	 * ioctls with garbage in the priority field */
<<<<<<< HEAD
	if (priority == AMD_SCHED_PRIORITY_INVALID)
		priority = AMD_SCHED_PRIORITY_NORMAL;
=======
	if (priority == DRM_SCHED_PRIORITY_INVALID)
		priority = DRM_SCHED_PRIORITY_NORMAL;
>>>>>>> 661e50bc

	switch (args->in.op) {
	case AMDGPU_CTX_OP_ALLOC_CTX:
		r = amdgpu_ctx_alloc(adev, fpriv, filp, priority, &id);
		args->out.alloc.ctx_id = id;
		break;
	case AMDGPU_CTX_OP_FREE_CTX:
		r = amdgpu_ctx_free(fpriv, id);
		break;
	case AMDGPU_CTX_OP_QUERY_STATE:
		r = amdgpu_ctx_query(adev, fpriv, id, &args->out);
		break;
	case AMDGPU_CTX_OP_QUERY_STATE2:
		r = amdgpu_ctx_query2(adev, fpriv, id, &args->out);
		break;
	default:
		return -EINVAL;
	}

	return r;
}

struct amdgpu_ctx *amdgpu_ctx_get(struct amdgpu_fpriv *fpriv, uint32_t id)
{
	struct amdgpu_ctx *ctx;
	struct amdgpu_ctx_mgr *mgr;

	if (!fpriv)
		return NULL;

	mgr = &fpriv->ctx_mgr;

	mutex_lock(&mgr->lock);
	ctx = idr_find(&mgr->ctx_handles, id);
	if (ctx)
		kref_get(&ctx->refcount);
	mutex_unlock(&mgr->lock);
	return ctx;
}

int amdgpu_ctx_put(struct amdgpu_ctx *ctx)
{
	if (ctx == NULL)
		return -EINVAL;

	kref_put(&ctx->refcount, amdgpu_ctx_do_release);
	return 0;
}

int amdgpu_ctx_add_fence(struct amdgpu_ctx *ctx, struct amdgpu_ring *ring,
			      struct dma_fence *fence, uint64_t* handler)
{
	struct amdgpu_ctx_ring *cring = & ctx->rings[ring->idx];
	uint64_t seq = cring->sequence;
	unsigned idx = 0;
	struct dma_fence *other = NULL;

	idx = seq & (amdgpu_sched_jobs - 1);
	other = cring->fences[idx];
	if (other)
		BUG_ON(!dma_fence_is_signaled(other));

	dma_fence_get(fence);

	spin_lock(&ctx->ring_lock);
	cring->fences[idx] = fence;
	cring->sequence++;
	spin_unlock(&ctx->ring_lock);

	dma_fence_put(other);
	if (handler)
		*handler = seq;

	return 0;
}

struct dma_fence *amdgpu_ctx_get_fence(struct amdgpu_ctx *ctx,
				       struct amdgpu_ring *ring, uint64_t seq)
{
	struct amdgpu_ctx_ring *cring = & ctx->rings[ring->idx];
	struct dma_fence *fence;

	spin_lock(&ctx->ring_lock);

	if (seq == ~0ull)
		seq = ctx->rings[ring->idx].sequence - 1;

	if (seq >= cring->sequence) {
		spin_unlock(&ctx->ring_lock);
		return ERR_PTR(-EINVAL);
	}


	if (seq + amdgpu_sched_jobs < cring->sequence) {
		spin_unlock(&ctx->ring_lock);
		return NULL;
	}

	fence = dma_fence_get(cring->fences[seq & (amdgpu_sched_jobs - 1)]);
	spin_unlock(&ctx->ring_lock);

	return fence;
}

void amdgpu_ctx_priority_override(struct amdgpu_ctx *ctx,
<<<<<<< HEAD
				  enum amd_sched_priority priority)
{
	int i;
	struct amdgpu_device *adev = ctx->adev;
	struct amd_sched_rq *rq;
	struct amd_sched_entity *entity;
	struct amdgpu_ring *ring;
	enum amd_sched_priority ctx_prio;

	ctx->override_priority = priority;

	ctx_prio = (ctx->override_priority == AMD_SCHED_PRIORITY_UNSET) ?
=======
				  enum drm_sched_priority priority)
{
	int i;
	struct amdgpu_device *adev = ctx->adev;
	struct drm_sched_rq *rq;
	struct drm_sched_entity *entity;
	struct amdgpu_ring *ring;
	enum drm_sched_priority ctx_prio;

	ctx->override_priority = priority;

	ctx_prio = (ctx->override_priority == DRM_SCHED_PRIORITY_UNSET) ?
>>>>>>> 661e50bc
			ctx->init_priority : ctx->override_priority;

	for (i = 0; i < adev->num_rings; i++) {
		ring = adev->rings[i];
		entity = &ctx->rings[i].entity;
		rq = &ring->sched.sched_rq[ctx_prio];

		if (ring->funcs->type == AMDGPU_RING_TYPE_KIQ)
			continue;

<<<<<<< HEAD
		amd_sched_entity_set_rq(entity, rq);
=======
		drm_sched_entity_set_rq(entity, rq);
>>>>>>> 661e50bc
	}
}

int amdgpu_ctx_wait_prev_fence(struct amdgpu_ctx *ctx, unsigned ring_id)
{
	struct amdgpu_ctx_ring *cring = &ctx->rings[ring_id];
	unsigned idx = cring->sequence & (amdgpu_sched_jobs - 1);
	struct dma_fence *other = cring->fences[idx];

	if (other) {
		signed long r;
		r = dma_fence_wait_timeout(other, false, MAX_SCHEDULE_TIMEOUT);
		if (r < 0) {
			DRM_ERROR("Error (%ld) waiting for fence!\n", r);
			return r;
		}
	}

	return 0;
}

void amdgpu_ctx_mgr_init(struct amdgpu_ctx_mgr *mgr)
{
	mutex_init(&mgr->lock);
	idr_init(&mgr->ctx_handles);
}

void amdgpu_ctx_mgr_fini(struct amdgpu_ctx_mgr *mgr)
{
	struct amdgpu_ctx *ctx;
	struct idr *idp;
	uint32_t id;

	idp = &mgr->ctx_handles;

	idr_for_each_entry(idp, ctx, id) {
		if (kref_put(&ctx->refcount, amdgpu_ctx_do_release) != 1)
			DRM_ERROR("ctx %p is still alive\n", ctx);
	}

	idr_destroy(&mgr->ctx_handles);
	mutex_destroy(&mgr->lock);
}<|MERGE_RESOLUTION|>--- conflicted
+++ resolved
@@ -28,17 +28,10 @@
 #include "amdgpu_sched.h"
 
 static int amdgpu_ctx_priority_permit(struct drm_file *filp,
-<<<<<<< HEAD
-				      enum amd_sched_priority priority)
-{
-	/* NORMAL and below are accessible by everyone */
-	if (priority <= AMD_SCHED_PRIORITY_NORMAL)
-=======
 				      enum drm_sched_priority priority)
 {
 	/* NORMAL and below are accessible by everyone */
 	if (priority <= DRM_SCHED_PRIORITY_NORMAL)
->>>>>>> 661e50bc
 		return 0;
 
 	if (capable(CAP_SYS_NICE))
@@ -51,22 +44,14 @@
 }
 
 static int amdgpu_ctx_init(struct amdgpu_device *adev,
-<<<<<<< HEAD
-			   enum amd_sched_priority priority,
-=======
 			   enum drm_sched_priority priority,
->>>>>>> 661e50bc
 			   struct drm_file *filp,
 			   struct amdgpu_ctx *ctx)
 {
 	unsigned i, j;
 	int r;
 
-<<<<<<< HEAD
-	if (priority < 0 || priority >= AMD_SCHED_PRIORITY_MAX)
-=======
 	if (priority < 0 || priority >= DRM_SCHED_PRIORITY_MAX)
->>>>>>> 661e50bc
 		return -EINVAL;
 
 	r = amdgpu_ctx_priority_permit(filp, priority);
@@ -90,16 +75,10 @@
 	}
 
 	ctx->reset_counter = atomic_read(&adev->gpu_reset_counter);
-<<<<<<< HEAD
-	ctx->vram_lost_counter = atomic_read(&adev->vram_lost_counter);
-	ctx->init_priority = priority;
-	ctx->override_priority = AMD_SCHED_PRIORITY_UNSET;
-=======
 	ctx->reset_counter_query = ctx->reset_counter;
 	ctx->vram_lost_counter = atomic_read(&adev->vram_lost_counter);
 	ctx->init_priority = priority;
 	ctx->override_priority = DRM_SCHED_PRIORITY_UNSET;
->>>>>>> 661e50bc
 
 	/* create context entity for each ring */
 	for (i = 0; i < adev->num_rings; i++) {
@@ -158,11 +137,7 @@
 static int amdgpu_ctx_alloc(struct amdgpu_device *adev,
 			    struct amdgpu_fpriv *fpriv,
 			    struct drm_file *filp,
-<<<<<<< HEAD
-			    enum amd_sched_priority priority,
-=======
 			    enum drm_sched_priority priority,
->>>>>>> 661e50bc
 			    uint32_t *id)
 {
 	struct amdgpu_ctx_mgr *mgr = &fpriv->ctx_mgr;
@@ -291,11 +266,7 @@
 {
 	int r;
 	uint32_t id;
-<<<<<<< HEAD
-	enum amd_sched_priority priority;
-=======
 	enum drm_sched_priority priority;
->>>>>>> 661e50bc
 
 	union drm_amdgpu_ctx *args = data;
 	struct amdgpu_device *adev = dev->dev_private;
@@ -307,13 +278,8 @@
 
 	/* For backwards compatibility reasons, we need to accept
 	 * ioctls with garbage in the priority field */
-<<<<<<< HEAD
-	if (priority == AMD_SCHED_PRIORITY_INVALID)
-		priority = AMD_SCHED_PRIORITY_NORMAL;
-=======
 	if (priority == DRM_SCHED_PRIORITY_INVALID)
 		priority = DRM_SCHED_PRIORITY_NORMAL;
->>>>>>> 661e50bc
 
 	switch (args->in.op) {
 	case AMDGPU_CTX_OP_ALLOC_CTX:
@@ -419,20 +385,6 @@
 }
 
 void amdgpu_ctx_priority_override(struct amdgpu_ctx *ctx,
-<<<<<<< HEAD
-				  enum amd_sched_priority priority)
-{
-	int i;
-	struct amdgpu_device *adev = ctx->adev;
-	struct amd_sched_rq *rq;
-	struct amd_sched_entity *entity;
-	struct amdgpu_ring *ring;
-	enum amd_sched_priority ctx_prio;
-
-	ctx->override_priority = priority;
-
-	ctx_prio = (ctx->override_priority == AMD_SCHED_PRIORITY_UNSET) ?
-=======
 				  enum drm_sched_priority priority)
 {
 	int i;
@@ -445,7 +397,6 @@
 	ctx->override_priority = priority;
 
 	ctx_prio = (ctx->override_priority == DRM_SCHED_PRIORITY_UNSET) ?
->>>>>>> 661e50bc
 			ctx->init_priority : ctx->override_priority;
 
 	for (i = 0; i < adev->num_rings; i++) {
@@ -456,11 +407,7 @@
 		if (ring->funcs->type == AMDGPU_RING_TYPE_KIQ)
 			continue;
 
-<<<<<<< HEAD
-		amd_sched_entity_set_rq(entity, rq);
-=======
 		drm_sched_entity_set_rq(entity, rq);
->>>>>>> 661e50bc
 	}
 }
 
