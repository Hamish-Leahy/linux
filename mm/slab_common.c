--- conflicted
+++ resolved
@@ -1209,11 +1209,7 @@
 		/* Zero out spare memory. */
 		if (want_init_on_alloc(flags)) {
 			kasan_disable_current();
-<<<<<<< HEAD
-			memset((void *)p + new_size, 0, ks - new_size);
-=======
 			memset(kasan_reset_tag(p) + new_size, 0, ks - new_size);
->>>>>>> e8a05819
 			kasan_enable_current();
 		}
 
