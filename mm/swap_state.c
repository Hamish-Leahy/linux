--- conflicted
+++ resolved
@@ -301,11 +301,7 @@
 	struct folio *folio = page_folio(page);
 
 	free_swap_cache(folio);
-<<<<<<< HEAD
-	if (!is_huge_zero_page(page))
-=======
 	if (!is_huge_zero_folio(folio))
->>>>>>> 0c383648
 		folio_put(folio);
 }
 
