// SPDX-License-Identifier: GPL-2.0-only
/*
 * Copyright (C) 2017-2018 HUAWEI, Inc.
 *             https://www.huawei.com/
 * Copyright (C) 2021, Alibaba Cloud
 */
#include "xattr.h"

#include <trace/events/erofs.h>

/*
 * if inode is successfully read, return its inode page (or sometimes
 * the inode payload page if it's an extended inode) in order to fill
 * inline data if possible.
 */
static struct page *erofs_read_inode(struct inode *inode,
				     unsigned int *ofs)
{
	struct super_block *sb = inode->i_sb;
	struct erofs_sb_info *sbi = EROFS_SB(sb);
	struct erofs_inode *vi = EROFS_I(inode);
	const erofs_off_t inode_loc = iloc(sbi, vi->nid);

	erofs_blk_t blkaddr, nblks = 0;
	struct page *page;
	struct erofs_inode_compact *dic;
	struct erofs_inode_extended *die, *copied = NULL;
	unsigned int ifmt;
	int err;

	blkaddr = erofs_blknr(inode_loc);
	*ofs = erofs_blkoff(inode_loc);

	erofs_dbg("%s, reading inode nid %llu at %u of blkaddr %u",
		  __func__, vi->nid, *ofs, blkaddr);

	page = erofs_get_meta_page(sb, blkaddr);
	if (IS_ERR(page)) {
		erofs_err(sb, "failed to get inode (nid: %llu) page, err %ld",
			  vi->nid, PTR_ERR(page));
		return page;
	}

	dic = page_address(page) + *ofs;
	ifmt = le16_to_cpu(dic->i_format);

	if (ifmt & ~EROFS_I_ALL) {
		erofs_err(inode->i_sb, "unsupported i_format %u of nid %llu",
			  ifmt, vi->nid);
		err = -EOPNOTSUPP;
		goto err_out;
	}

	vi->datalayout = erofs_inode_datalayout(ifmt);
	if (vi->datalayout >= EROFS_INODE_DATALAYOUT_MAX) {
		erofs_err(inode->i_sb, "unsupported datalayout %u of nid %llu",
			  vi->datalayout, vi->nid);
		err = -EOPNOTSUPP;
		goto err_out;
	}

	switch (erofs_inode_version(ifmt)) {
	case EROFS_INODE_LAYOUT_EXTENDED:
		vi->inode_isize = sizeof(struct erofs_inode_extended);
		/* check if the inode acrosses page boundary */
		if (*ofs + vi->inode_isize <= PAGE_SIZE) {
			*ofs += vi->inode_isize;
			die = (struct erofs_inode_extended *)dic;
		} else {
			const unsigned int gotten = PAGE_SIZE - *ofs;

			copied = kmalloc(vi->inode_isize, GFP_NOFS);
			if (!copied) {
				err = -ENOMEM;
				goto err_out;
			}
			memcpy(copied, dic, gotten);
			unlock_page(page);
			put_page(page);

			page = erofs_get_meta_page(sb, blkaddr + 1);
			if (IS_ERR(page)) {
				erofs_err(sb, "failed to get inode payload page (nid: %llu), err %ld",
					  vi->nid, PTR_ERR(page));
				kfree(copied);
				return page;
			}
			*ofs = vi->inode_isize - gotten;
			memcpy((u8 *)copied + gotten, page_address(page), *ofs);
			die = copied;
		}
		vi->xattr_isize = erofs_xattr_ibody_size(die->i_xattr_icount);

		inode->i_mode = le16_to_cpu(die->i_mode);
		switch (inode->i_mode & S_IFMT) {
		case S_IFREG:
		case S_IFDIR:
		case S_IFLNK:
			vi->raw_blkaddr = le32_to_cpu(die->i_u.raw_blkaddr);
			break;
		case S_IFCHR:
		case S_IFBLK:
			inode->i_rdev =
				new_decode_dev(le32_to_cpu(die->i_u.rdev));
			break;
		case S_IFIFO:
		case S_IFSOCK:
			inode->i_rdev = 0;
			break;
		default:
			goto bogusimode;
		}
		i_uid_write(inode, le32_to_cpu(die->i_uid));
		i_gid_write(inode, le32_to_cpu(die->i_gid));
		set_nlink(inode, le32_to_cpu(die->i_nlink));

		/* extended inode has its own timestamp */
		inode->i_ctime.tv_sec = le64_to_cpu(die->i_ctime);
		inode->i_ctime.tv_nsec = le32_to_cpu(die->i_ctime_nsec);

		inode->i_size = le64_to_cpu(die->i_size);

		/* total blocks for compressed files */
		if (erofs_inode_is_data_compressed(vi->datalayout))
			nblks = le32_to_cpu(die->i_u.compressed_blocks);
		else if (vi->datalayout == EROFS_INODE_CHUNK_BASED)
			/* fill chunked inode summary info */
			vi->chunkformat = le16_to_cpu(die->i_u.c.format);
		kfree(copied);
		copied = NULL;
		break;
	case EROFS_INODE_LAYOUT_COMPACT:
		vi->inode_isize = sizeof(struct erofs_inode_compact);
		*ofs += vi->inode_isize;
		vi->xattr_isize = erofs_xattr_ibody_size(dic->i_xattr_icount);

		inode->i_mode = le16_to_cpu(dic->i_mode);
		switch (inode->i_mode & S_IFMT) {
		case S_IFREG:
		case S_IFDIR:
		case S_IFLNK:
			vi->raw_blkaddr = le32_to_cpu(dic->i_u.raw_blkaddr);
			break;
		case S_IFCHR:
		case S_IFBLK:
			inode->i_rdev =
				new_decode_dev(le32_to_cpu(dic->i_u.rdev));
			break;
		case S_IFIFO:
		case S_IFSOCK:
			inode->i_rdev = 0;
			break;
		default:
			goto bogusimode;
		}
		i_uid_write(inode, le16_to_cpu(dic->i_uid));
		i_gid_write(inode, le16_to_cpu(dic->i_gid));
		set_nlink(inode, le16_to_cpu(dic->i_nlink));

		/* use build time for compact inodes */
		inode->i_ctime.tv_sec = sbi->build_time;
		inode->i_ctime.tv_nsec = sbi->build_time_nsec;

		inode->i_size = le32_to_cpu(dic->i_size);
		if (erofs_inode_is_data_compressed(vi->datalayout))
			nblks = le32_to_cpu(dic->i_u.compressed_blocks);
		else if (vi->datalayout == EROFS_INODE_CHUNK_BASED)
			vi->chunkformat = le16_to_cpu(dic->i_u.c.format);
		break;
	default:
		erofs_err(inode->i_sb,
			  "unsupported on-disk inode version %u of nid %llu",
			  erofs_inode_version(ifmt), vi->nid);
		err = -EOPNOTSUPP;
		goto err_out;
	}

	if (vi->datalayout == EROFS_INODE_CHUNK_BASED) {
<<<<<<< HEAD
		if (!(vi->chunkformat & EROFS_CHUNK_FORMAT_ALL)) {
=======
		if (vi->chunkformat & ~EROFS_CHUNK_FORMAT_ALL) {
>>>>>>> 318a54c0
			erofs_err(inode->i_sb,
				  "unsupported chunk format %x of nid %llu",
				  vi->chunkformat, vi->nid);
			err = -EOPNOTSUPP;
			goto err_out;
		}
		vi->chunkbits = LOG_BLOCK_SIZE +
			(vi->chunkformat & EROFS_CHUNK_FORMAT_BLKBITS_MASK);
	}
	inode->i_mtime.tv_sec = inode->i_ctime.tv_sec;
	inode->i_atime.tv_sec = inode->i_ctime.tv_sec;
	inode->i_mtime.tv_nsec = inode->i_ctime.tv_nsec;
	inode->i_atime.tv_nsec = inode->i_ctime.tv_nsec;

	inode->i_flags &= ~S_DAX;
	if (test_opt(&sbi->ctx, DAX_ALWAYS) && S_ISREG(inode->i_mode) &&
	    vi->datalayout == EROFS_INODE_FLAT_PLAIN)
		inode->i_flags |= S_DAX;
	if (!nblks)
		/* measure inode.i_blocks as generic filesystems */
		inode->i_blocks = roundup(inode->i_size, EROFS_BLKSIZ) >> 9;
	else
		inode->i_blocks = nblks << LOG_SECTORS_PER_BLOCK;
	return page;

bogusimode:
	erofs_err(inode->i_sb, "bogus i_mode (%o) @ nid %llu",
		  inode->i_mode, vi->nid);
	err = -EFSCORRUPTED;
err_out:
	DBG_BUGON(1);
	kfree(copied);
	unlock_page(page);
	put_page(page);
	return ERR_PTR(err);
}

static int erofs_fill_symlink(struct inode *inode, void *data,
			      unsigned int m_pofs)
{
	struct erofs_inode *vi = EROFS_I(inode);
	char *lnk;

	/* if it cannot be handled with fast symlink scheme */
	if (vi->datalayout != EROFS_INODE_FLAT_INLINE ||
	    inode->i_size >= PAGE_SIZE) {
		inode->i_op = &erofs_symlink_iops;
		return 0;
	}

	lnk = kmalloc(inode->i_size + 1, GFP_KERNEL);
	if (!lnk)
		return -ENOMEM;

	m_pofs += vi->xattr_isize;
	/* inline symlink data shouldn't cross page boundary as well */
	if (m_pofs + inode->i_size > PAGE_SIZE) {
		kfree(lnk);
		erofs_err(inode->i_sb,
			  "inline data cross block boundary @ nid %llu",
			  vi->nid);
		DBG_BUGON(1);
		return -EFSCORRUPTED;
	}

	memcpy(lnk, data + m_pofs, inode->i_size);
	lnk[inode->i_size] = '\0';

	inode->i_link = lnk;
	inode->i_op = &erofs_fast_symlink_iops;
	return 0;
}

static int erofs_fill_inode(struct inode *inode, int isdir)
{
	struct erofs_inode *vi = EROFS_I(inode);
	struct page *page;
	unsigned int ofs;
	int err = 0;

	trace_erofs_fill_inode(inode, isdir);

	/* read inode base data from disk */
	page = erofs_read_inode(inode, &ofs);
	if (IS_ERR(page))
		return PTR_ERR(page);

	/* setup the new inode */
	switch (inode->i_mode & S_IFMT) {
	case S_IFREG:
		inode->i_op = &erofs_generic_iops;
		if (erofs_inode_is_data_compressed(vi->datalayout))
			inode->i_fop = &generic_ro_fops;
		else
			inode->i_fop = &erofs_file_fops;
		break;
	case S_IFDIR:
		inode->i_op = &erofs_dir_iops;
		inode->i_fop = &erofs_dir_fops;
		break;
	case S_IFLNK:
		err = erofs_fill_symlink(inode, page_address(page), ofs);
		if (err)
			goto out_unlock;
		inode_nohighmem(inode);
		break;
	case S_IFCHR:
	case S_IFBLK:
	case S_IFIFO:
	case S_IFSOCK:
		inode->i_op = &erofs_generic_iops;
		init_special_inode(inode, inode->i_mode, inode->i_rdev);
		goto out_unlock;
	default:
		err = -EFSCORRUPTED;
		goto out_unlock;
	}

	if (erofs_inode_is_data_compressed(vi->datalayout)) {
		err = z_erofs_fill_inode(inode);
		goto out_unlock;
	}
	inode->i_mapping->a_ops = &erofs_raw_access_aops;

out_unlock:
	unlock_page(page);
	put_page(page);
	return err;
}

/*
 * erofs nid is 64bits, but i_ino is 'unsigned long', therefore
 * we should do more for 32-bit platform to find the right inode.
 */
static int erofs_ilookup_test_actor(struct inode *inode, void *opaque)
{
	const erofs_nid_t nid = *(erofs_nid_t *)opaque;

	return EROFS_I(inode)->nid == nid;
}

static int erofs_iget_set_actor(struct inode *inode, void *opaque)
{
	const erofs_nid_t nid = *(erofs_nid_t *)opaque;

	inode->i_ino = erofs_inode_hash(nid);
	return 0;
}

static inline struct inode *erofs_iget_locked(struct super_block *sb,
					      erofs_nid_t nid)
{
	const unsigned long hashval = erofs_inode_hash(nid);

	return iget5_locked(sb, hashval, erofs_ilookup_test_actor,
		erofs_iget_set_actor, &nid);
}

struct inode *erofs_iget(struct super_block *sb,
			 erofs_nid_t nid,
			 bool isdir)
{
	struct inode *inode = erofs_iget_locked(sb, nid);

	if (!inode)
		return ERR_PTR(-ENOMEM);

	if (inode->i_state & I_NEW) {
		int err;
		struct erofs_inode *vi = EROFS_I(inode);

		vi->nid = nid;

		err = erofs_fill_inode(inode, isdir);
		if (!err)
			unlock_new_inode(inode);
		else {
			iget_failed(inode);
			inode = ERR_PTR(err);
		}
	}
	return inode;
}

int erofs_getattr(struct user_namespace *mnt_userns, const struct path *path,
		  struct kstat *stat, u32 request_mask,
		  unsigned int query_flags)
{
	struct inode *const inode = d_inode(path->dentry);

	if (erofs_inode_is_data_compressed(EROFS_I(inode)->datalayout))
		stat->attributes |= STATX_ATTR_COMPRESSED;

	stat->attributes |= STATX_ATTR_IMMUTABLE;
	stat->attributes_mask |= (STATX_ATTR_COMPRESSED |
				  STATX_ATTR_IMMUTABLE);

	generic_fillattr(&init_user_ns, inode, stat);
	return 0;
}

const struct inode_operations erofs_generic_iops = {
	.getattr = erofs_getattr,
	.listxattr = erofs_listxattr,
	.get_acl = erofs_get_acl,
	.fiemap = erofs_fiemap,
};

const struct inode_operations erofs_symlink_iops = {
	.get_link = page_get_link,
	.getattr = erofs_getattr,
	.listxattr = erofs_listxattr,
	.get_acl = erofs_get_acl,
};

const struct inode_operations erofs_fast_symlink_iops = {
	.get_link = simple_get_link,
	.getattr = erofs_getattr,
	.listxattr = erofs_listxattr,
	.get_acl = erofs_get_acl,
};<|MERGE_RESOLUTION|>--- conflicted
+++ resolved
@@ -176,11 +176,7 @@
 	}
 
 	if (vi->datalayout == EROFS_INODE_CHUNK_BASED) {
-<<<<<<< HEAD
-		if (!(vi->chunkformat & EROFS_CHUNK_FORMAT_ALL)) {
-=======
 		if (vi->chunkformat & ~EROFS_CHUNK_FORMAT_ALL) {
->>>>>>> 318a54c0
 			erofs_err(inode->i_sb,
 				  "unsupported chunk format %x of nid %llu",
 				  vi->chunkformat, vi->nid);
