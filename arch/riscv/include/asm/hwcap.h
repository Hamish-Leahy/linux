--- conflicted
+++ resolved
@@ -42,28 +42,10 @@
 #define RISCV_ISA_EXT_ZBB		30
 #define RISCV_ISA_EXT_ZICBOM		31
 #define RISCV_ISA_EXT_ZIHINTPAUSE	32
+#define RISCV_ISA_EXT_SVNAPOT		33
 
-<<<<<<< HEAD
 #define RISCV_ISA_EXT_MAX		64
 #define RISCV_ISA_EXT_NAME_LEN_MAX	32
-=======
-/*
- * These macros represent the logical ID for each multi-letter RISC-V ISA extension.
- * The logical ID should start from RISCV_ISA_EXT_BASE and must not exceed
- * RISCV_ISA_EXT_MAX. 0-25 range is reserved for single letter
- * extensions while all the multi-letter extensions should define the next
- * available logical extension id.
- * Entries are sorted alphabetically.
- */
-#define RISCV_ISA_EXT_SSCOFPMF         26
-#define RISCV_ISA_EXT_SSTC             27
-#define RISCV_ISA_EXT_SVINVAL          28
-#define RISCV_ISA_EXT_SVNAPOT          29
-#define RISCV_ISA_EXT_SVPBMT           30
-#define RISCV_ISA_EXT_ZBB              31
-#define RISCV_ISA_EXT_ZICBOM           32
-#define RISCV_ISA_EXT_ZIHINTPAUSE      33
->>>>>>> ce173474
 
 #ifndef __ASSEMBLY__
 
