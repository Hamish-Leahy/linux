// SPDX-License-Identifier: GPL-2.0
/*
 * Dynamic function tracer architecture backend.
 *
 * Copyright IBM Corp. 2009,2014
 *
 *   Author(s): Martin Schwidefsky <schwidefsky@de.ibm.com>
 */

#include <linux/moduleloader.h>
#include <linux/hardirq.h>
#include <linux/uaccess.h>
#include <linux/ftrace.h>
#include <linux/kernel.h>
#include <linux/types.h>
#include <linux/kprobes.h>
#include <trace/syscall.h>
#include <asm/asm-offsets.h>
#include <asm/text-patching.h>
#include <asm/cacheflush.h>
#include <asm/ftrace.lds.h>
#include <asm/nospec-branch.h>
#include <asm/set_memory.h>
#include "entry.h"
#include "ftrace.h"

/*
 * To generate function prologue either gcc's hotpatch feature (since gcc 4.8)
 * or a combination of -pg -mrecord-mcount -mnop-mcount -mfentry flags
 * (since gcc 9 / clang 10) is used.
 * In both cases the original and also the disabled function prologue contains
 * only a single six byte instruction and looks like this:
 * >	brcl	0,0			# offset 0
 * To enable ftrace the code gets patched like above and afterwards looks
 * like this:
 * >	brasl	%r0,ftrace_caller	# offset 0
 *
 * The instruction will be patched by ftrace_make_call / ftrace_make_nop.
 * The ftrace function gets called with a non-standard C function call ABI
 * where r0 contains the return address. It is also expected that the called
 * function only clobbers r0 and r1, but restores r2-r15.
 * For module code we can't directly jump to ftrace caller, but need a
 * trampoline (ftrace_plt), which clobbers also r1.
 */

void *ftrace_func __read_mostly = ftrace_stub;
struct ftrace_insn {
	u16 opc;
	s32 disp;
} __packed;

asm(
	"	.align 16\n"
	"ftrace_shared_hotpatch_trampoline_br:\n"
	"	lmg	%r0,%r1,2(%r1)\n"
	"	br	%r1\n"
	"ftrace_shared_hotpatch_trampoline_br_end:\n"
);

#ifdef CONFIG_EXPOLINE
asm(
	"	.align 16\n"
	"ftrace_shared_hotpatch_trampoline_ex:\n"
	"	lmg	%r0,%r1,2(%r1)\n"
	"	ex	%r0," __stringify(__LC_BR_R1) "(%r0)\n"
	"	j	.\n"
	"ftrace_shared_hotpatch_trampoline_ex_end:\n"
);

asm(
	"	.align 16\n"
	"ftrace_shared_hotpatch_trampoline_exrl:\n"
	"	lmg	%r0,%r1,2(%r1)\n"
	"	.insn	ril,0xc60000000000,%r0,0f\n" /* exrl */
	"	j	.\n"
	"0:	br	%r1\n"
	"ftrace_shared_hotpatch_trampoline_exrl_end:\n"
);
#endif /* CONFIG_EXPOLINE */

#ifdef CONFIG_MODULES
static char *ftrace_plt;
#endif /* CONFIG_MODULES */

static const char *ftrace_shared_hotpatch_trampoline(const char **end)
{
	const char *tstart, *tend;

	tstart = ftrace_shared_hotpatch_trampoline_br;
	tend = ftrace_shared_hotpatch_trampoline_br_end;
#ifdef CONFIG_EXPOLINE
	if (!nospec_disable) {
		tstart = ftrace_shared_hotpatch_trampoline_ex;
		tend = ftrace_shared_hotpatch_trampoline_ex_end;
		if (test_facility(35)) { /* exrl */
			tstart = ftrace_shared_hotpatch_trampoline_exrl;
			tend = ftrace_shared_hotpatch_trampoline_exrl_end;
		}
	}
#endif /* CONFIG_EXPOLINE */
	if (end)
		*end = tend;
	return tstart;
}

bool ftrace_need_init_nop(void)
{
	return true;
}

int ftrace_init_nop(struct module *mod, struct dyn_ftrace *rec)
{
	static struct ftrace_hotpatch_trampoline *next_vmlinux_trampoline =
		__ftrace_hotpatch_trampolines_start;
	static const char orig[6] = { 0xc0, 0x04, 0x00, 0x00, 0x00, 0x00 };
	static struct ftrace_hotpatch_trampoline *trampoline;
	struct ftrace_hotpatch_trampoline **next_trampoline;
	struct ftrace_hotpatch_trampoline *trampolines_end;
	struct ftrace_hotpatch_trampoline tmp;
	struct ftrace_insn *insn;
	const char *shared;
	s32 disp;

	BUILD_BUG_ON(sizeof(struct ftrace_hotpatch_trampoline) !=
		     SIZEOF_FTRACE_HOTPATCH_TRAMPOLINE);

	next_trampoline = &next_vmlinux_trampoline;
	trampolines_end = __ftrace_hotpatch_trampolines_end;
	shared = ftrace_shared_hotpatch_trampoline(NULL);
#ifdef CONFIG_MODULES
	if (mod) {
		next_trampoline = &mod->arch.next_trampoline;
		trampolines_end = mod->arch.trampolines_end;
		shared = ftrace_plt;
	}
#endif

	if (WARN_ON_ONCE(*next_trampoline >= trampolines_end))
		return -ENOMEM;
	trampoline = (*next_trampoline)++;

	/* Check for the compiler-generated fentry nop (brcl 0, .). */
	if (WARN_ON_ONCE(memcmp((const void *)rec->ip, &orig, sizeof(orig))))
		return -EINVAL;

	/* Generate the trampoline. */
	tmp.brasl_opc = 0xc015; /* brasl %r1, shared */
	tmp.brasl_disp = (shared - (const char *)&trampoline->brasl_opc) / 2;
	tmp.interceptor = FTRACE_ADDR;
	tmp.rest_of_intercepted_function = rec->ip + sizeof(struct ftrace_insn);
	s390_kernel_write(trampoline, &tmp, sizeof(tmp));

	/* Generate a jump to the trampoline. */
	disp = ((char *)trampoline - (char *)rec->ip) / 2;
	insn = (struct ftrace_insn *)rec->ip;
	s390_kernel_write(&insn->disp, &disp, sizeof(disp));

	return 0;
}

static struct ftrace_hotpatch_trampoline *ftrace_get_trampoline(struct dyn_ftrace *rec)
{
	struct ftrace_hotpatch_trampoline *trampoline;
	struct ftrace_insn insn;
	s64 disp;
	u16 opc;

	if (copy_from_kernel_nofault(&insn, (void *)rec->ip, sizeof(insn)))
		return ERR_PTR(-EFAULT);
	disp = (s64)insn.disp * 2;
	trampoline = (void *)(rec->ip + disp);
	if (get_kernel_nofault(opc, &trampoline->brasl_opc))
		return ERR_PTR(-EFAULT);
	if (opc != 0xc015)
		return ERR_PTR(-EINVAL);
	return trampoline;
}

int ftrace_modify_call(struct dyn_ftrace *rec, unsigned long old_addr,
		       unsigned long addr)
{
	struct ftrace_hotpatch_trampoline *trampoline;
	u64 old;

	trampoline = ftrace_get_trampoline(rec);
	if (IS_ERR(trampoline))
		return PTR_ERR(trampoline);
	if (get_kernel_nofault(old, &trampoline->interceptor))
		return -EFAULT;
	if (old != old_addr)
		return -EINVAL;
	s390_kernel_write(&trampoline->interceptor, &addr, sizeof(addr));
	return 0;
}

static int ftrace_patch_branch_mask(void *addr, u16 expected, bool enable)
{
	u16 old;
	u8 op;

	if (get_kernel_nofault(old, addr))
		return -EFAULT;
	if (old != expected)
		return -EINVAL;
	/* set mask field to all ones or zeroes */
	op = enable ? 0xf4 : 0x04;
	s390_kernel_write((char *)addr + 1, &op, sizeof(op));
	return 0;
}

int ftrace_make_nop(struct module *mod, struct dyn_ftrace *rec,
		    unsigned long addr)
{
	/* Expect brcl 0xf,... */
	return ftrace_patch_branch_mask((void *)rec->ip, 0xc0f4, false);
}

int ftrace_make_call(struct dyn_ftrace *rec, unsigned long addr)
{
<<<<<<< HEAD
	/* Expect brcl 0x0,... */
	return ftrace_patch_branch_mask((void *)rec->ip, 0xc004, true);
=======
	struct ftrace_hotpatch_trampoline *trampoline;

	trampoline = ftrace_get_trampoline(rec);
	if (IS_ERR(trampoline))
		return PTR_ERR(trampoline);
	s390_kernel_write(&trampoline->interceptor, &addr, sizeof(addr));
	brcl_enable((void *)rec->ip);
	return 0;
>>>>>>> c194dad2
}

int ftrace_update_ftrace_func(ftrace_func_t func)
{
	ftrace_func = func;
	return 0;
}

void arch_ftrace_update_code(int command)
{
	ftrace_modify_all_code(command);
}

int ftrace_arch_code_modify_post_process(void)
{
	/*
	 * Flush any pre-fetched instructions on all
	 * CPUs to make the new code visible.
	 */
	text_poke_sync_lock();
	return 0;
}

#ifdef CONFIG_MODULES

static int __init ftrace_plt_init(void)
{
	const char *start, *end;

	ftrace_plt = module_alloc(PAGE_SIZE);
	if (!ftrace_plt)
		panic("cannot allocate ftrace plt\n");

	start = ftrace_shared_hotpatch_trampoline(&end);
	memcpy(ftrace_plt, start, end - start);
	set_memory_ro((unsigned long)ftrace_plt, 1);
	return 0;
}
device_initcall(ftrace_plt_init);

#endif /* CONFIG_MODULES */

#ifdef CONFIG_FUNCTION_GRAPH_TRACER
/*
 * Hook the return address and push it in the stack of return addresses
 * in current thread info.
 */
unsigned long prepare_ftrace_return(unsigned long ra, unsigned long sp,
				    unsigned long ip)
{
	if (unlikely(ftrace_graph_is_dead()))
		goto out;
	if (unlikely(atomic_read(&current->tracing_graph_pause)))
		goto out;
	ip -= MCOUNT_INSN_SIZE;
	if (!function_graph_enter(ra, ip, 0, (void *) sp))
		ra = (unsigned long) return_to_handler;
out:
	return ra;
}
NOKPROBE_SYMBOL(prepare_ftrace_return);

/*
 * Patch the kernel code at ftrace_graph_caller location. The instruction
 * there is branch relative on condition. To enable the ftrace graph code
 * block, we simply patch the mask field of the instruction to zero and
 * turn the instruction into a nop.
 * To disable the ftrace graph code the mask field will be patched to
 * all ones, which turns the instruction into an unconditional branch.
 */
int ftrace_enable_ftrace_graph_caller(void)
{
	int rc;

	/* Expect brc 0xf,... */
	rc = ftrace_patch_branch_mask(ftrace_graph_caller, 0xa7f4, false);
	if (rc)
		return rc;
	text_poke_sync_lock();
	return 0;
}

int ftrace_disable_ftrace_graph_caller(void)
{
	int rc;

	/* Expect brc 0x0,... */
	rc = ftrace_patch_branch_mask(ftrace_graph_caller, 0xa704, true);
	if (rc)
		return rc;
	text_poke_sync_lock();
	return 0;
}

#endif /* CONFIG_FUNCTION_GRAPH_TRACER */

#ifdef CONFIG_KPROBES_ON_FTRACE
void kprobe_ftrace_handler(unsigned long ip, unsigned long parent_ip,
		struct ftrace_ops *ops, struct ftrace_regs *fregs)
{
	struct kprobe_ctlblk *kcb;
	struct pt_regs *regs;
	struct kprobe *p;
	int bit;

	bit = ftrace_test_recursion_trylock(ip, parent_ip);
	if (bit < 0)
		return;

	regs = ftrace_get_regs(fregs);
	p = get_kprobe((kprobe_opcode_t *)ip);
	if (!regs || unlikely(!p) || kprobe_disabled(p))
		goto out;

	if (kprobe_running()) {
		kprobes_inc_nmissed_count(p);
		goto out;
	}

	__this_cpu_write(current_kprobe, p);

	kcb = get_kprobe_ctlblk();
	kcb->kprobe_status = KPROBE_HIT_ACTIVE;

	instruction_pointer_set(regs, ip);

	if (!p->pre_handler || !p->pre_handler(p, regs)) {

		instruction_pointer_set(regs, ip + MCOUNT_INSN_SIZE);

		if (unlikely(p->post_handler)) {
			kcb->kprobe_status = KPROBE_HIT_SSDONE;
			p->post_handler(p, regs, 0);
		}
	}
	__this_cpu_write(current_kprobe, NULL);
out:
	ftrace_test_recursion_unlock(bit);
}
NOKPROBE_SYMBOL(kprobe_ftrace_handler);

int arch_prepare_kprobe_ftrace(struct kprobe *p)
{
	p->ainsn.insn = NULL;
	return 0;
}
#endif<|MERGE_RESOLUTION|>--- conflicted
+++ resolved
@@ -217,19 +217,14 @@
 
 int ftrace_make_call(struct dyn_ftrace *rec, unsigned long addr)
 {
-<<<<<<< HEAD
-	/* Expect brcl 0x0,... */
-	return ftrace_patch_branch_mask((void *)rec->ip, 0xc004, true);
-=======
 	struct ftrace_hotpatch_trampoline *trampoline;
 
 	trampoline = ftrace_get_trampoline(rec);
 	if (IS_ERR(trampoline))
 		return PTR_ERR(trampoline);
 	s390_kernel_write(&trampoline->interceptor, &addr, sizeof(addr));
-	brcl_enable((void *)rec->ip);
-	return 0;
->>>>>>> c194dad2
+	/* Expect brcl 0x0,... */
+	return ftrace_patch_branch_mask((void *)rec->ip, 0xc004, true);
 }
 
 int ftrace_update_ftrace_func(ftrace_func_t func)
