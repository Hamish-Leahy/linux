--- conflicted
+++ resolved
@@ -358,10 +358,7 @@
 #endif
 
 	RUNTIME_CONST_VARIABLES
-<<<<<<< HEAD
-=======
 	RUNTIME_CONST(ptr, USER_PTR_MAX)
->>>>>>> e8a05819
 
 	. = ALIGN(PAGE_SIZE);
 
