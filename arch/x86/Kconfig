--- conflicted
+++ resolved
@@ -2010,11 +2010,7 @@
 config KEXEC_FILE
 	bool "kexec file based system call"
 	select KEXEC_CORE
-<<<<<<< HEAD
-=======
-	select BUILD_BIN2C
 	select HAVE_IMA_KEXEC if IMA
->>>>>>> 68b8e971
 	depends on X86_64
 	depends on CRYPTO=y
 	depends on CRYPTO_SHA256=y
