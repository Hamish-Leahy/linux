--- conflicted
+++ resolved
@@ -138,6 +138,18 @@
 	return false;
 }
 
+static bool no_timenamespace(void)
+{
+	if (not_root())
+		return true;
+
+	if (!access("/proc/self/ns/time", F_OK))
+		return false;
+
+	ksft_print_msg("Time namespaces are not supported\n");
+	return true;
+}
+
 static size_t page_size_plus_8(void)
 {
 	return getpagesize() + 8;
@@ -282,6 +294,7 @@
 		.size = 0,
 		.expected = 0,
 		.test_mode = CLONE3_ARGS_NO_TEST,
+		.filter = no_timenamespace,
 	},
 	{
 		.name = "exit signal (SIGCHLD) in flags",
@@ -312,17 +325,7 @@
 		else
 			size = tests[i].size;
 
-<<<<<<< HEAD
 		ksft_print_msg("Running test '%s'\n", tests[i].name);
-=======
-	/* Do a clone3() in a new time namespace */
-	if (access("/proc/self/ns/time", F_OK) == 0) {
-		test_clone3(CLONE_NEWTIME, 0, 0, CLONE3_ARGS_NO_TEST);
-	} else {
-		ksft_print_msg("Time namespaces are not supported\n");
-		ksft_test_result_skip("Skipping clone3() with CLONE_NEWTIME\n");
-	}
->>>>>>> 97323360
 
 		ksft_test_result(test_clone3(tests[i].flags, size,
 					     tests[i].expected,
