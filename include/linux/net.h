--- conflicted
+++ resolved
@@ -41,11 +41,8 @@
 #define SOCK_NOSPACE		2
 #define SOCK_PASSCRED		3
 #define SOCK_PASSSEC		4
-<<<<<<< HEAD
-#define SOCK_CUSTOM_SOCKOPT	5
-=======
 #define SOCK_SUPPORT_ZC		5
->>>>>>> 337a0a0b
+#define SOCK_CUSTOM_SOCKOPT	6
 
 #ifndef ARCH_HAS_SOCKET_TYPES
 /**
