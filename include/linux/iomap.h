/* SPDX-License-Identifier: GPL-2.0 */
#ifndef LINUX_IOMAP_H
#define LINUX_IOMAP_H 1

#include <linux/atomic.h>
#include <linux/bitmap.h>
#include <linux/blk_types.h>
#include <linux/mm.h>
#include <linux/types.h>
#include <linux/mm_types.h>
#include <linux/blkdev.h>

struct address_space;
struct fiemap_extent_info;
struct inode;
struct iomap_iter;
struct iomap_dio;
struct iomap_writepage_ctx;
struct iov_iter;
struct kiocb;
struct page;
struct vm_area_struct;
struct vm_fault;

/*
 * Types of block ranges for iomap mappings:
 */
#define IOMAP_HOLE	0	/* no blocks allocated, need allocation */
#define IOMAP_DELALLOC	1	/* delayed allocation blocks */
#define IOMAP_MAPPED	2	/* blocks allocated at @addr */
#define IOMAP_UNWRITTEN	3	/* blocks allocated at @addr in unwritten state */
#define IOMAP_INLINE	4	/* data inline in the inode */

/*
 * Flags reported by the file system from iomap_begin:
 *
 * IOMAP_F_NEW indicates that the blocks have been newly allocated and need
 * zeroing for areas that no data is copied to.
 *
 * IOMAP_F_DIRTY indicates the inode has uncommitted metadata needed to access
 * written data and requires fdatasync to commit them to persistent storage.
 * This needs to take into account metadata changes that *may* be made at IO
 * completion, such as file size updates from direct IO.
 *
 * IOMAP_F_SHARED indicates that the blocks are shared, and will need to be
 * unshared as part a write.
 *
 * IOMAP_F_MERGED indicates that the iomap contains the merge of multiple block
 * mappings.
 *
 * IOMAP_F_BUFFER_HEAD indicates that the file system requires the use of
 * buffer heads for this mapping.
 *
 * IOMAP_F_XATTR indicates that the iomap is for an extended attribute extent
 * rather than a file data extent.
 */
#define IOMAP_F_NEW		(1U << 0)
#define IOMAP_F_DIRTY		(1U << 1)
#define IOMAP_F_SHARED		(1U << 2)
#define IOMAP_F_MERGED		(1U << 3)
#ifdef CONFIG_BUFFER_HEAD
#define IOMAP_F_BUFFER_HEAD	(1U << 4)
#else
#define IOMAP_F_BUFFER_HEAD	0
#endif /* CONFIG_BUFFER_HEAD */
#define IOMAP_F_XATTR		(1U << 5)

/*
 * Flags set by the core iomap code during operations:
 *
 * IOMAP_F_SIZE_CHANGED indicates to the iomap_end method that the file size
 * has changed as the result of this write operation.
 *
 * IOMAP_F_STALE indicates that the iomap is not valid any longer and the file
 * range it covers needs to be remapped by the high level before the operation
 * can proceed.
 */
#define IOMAP_F_SIZE_CHANGED	(1U << 8)
#define IOMAP_F_STALE		(1U << 9)

/*
 * Flags from 0x1000 up are for file system specific usage:
 */
#define IOMAP_F_PRIVATE		(1U << 12)


/*
 * Magic value for addr:
 */
#define IOMAP_NULL_ADDR -1ULL	/* addr is not valid */

struct iomap_folio_ops;

struct iomap {
	u64			addr; /* disk offset of mapping, bytes */
	loff_t			offset;	/* file offset of mapping, bytes */
	u64			length;	/* length of mapping, bytes */
	u16			type;	/* type of mapping */
	u16			flags;	/* flags for mapping */
	struct block_device	*bdev;	/* block device for I/O */
	struct dax_device	*dax_dev; /* dax_dev for dax operations */
	void			*inline_data;
	void			*private; /* filesystem private */
	const struct iomap_folio_ops *folio_ops;
	u64			validity_cookie; /* used with .iomap_valid() */
};

static inline sector_t iomap_sector(const struct iomap *iomap, loff_t pos)
{
	return (iomap->addr + pos - iomap->offset) >> SECTOR_SHIFT;
}

/*
 * Returns the inline data pointer for logical offset @pos.
 */
static inline void *iomap_inline_data(const struct iomap *iomap, loff_t pos)
{
	return iomap->inline_data + pos - iomap->offset;
}

/*
 * Check if the mapping's length is within the valid range for inline data.
 * This is used to guard against accessing data beyond the page inline_data
 * points at.
 */
static inline bool iomap_inline_data_valid(const struct iomap *iomap)
{
	return iomap->length <= PAGE_SIZE - offset_in_page(iomap->inline_data);
}

/*
 * When a filesystem sets folio_ops in an iomap mapping it returns, get_folio
 * and put_folio will be called for each folio written to.  This only applies
 * to buffered writes as unbuffered writes will not typically have folios
 * associated with them.
 *
 * When get_folio succeeds, put_folio will always be called to do any
 * cleanup work necessary.  put_folio is responsible for unlocking and putting
 * @folio.
 */
struct iomap_folio_ops {
	struct folio *(*get_folio)(struct iomap_iter *iter, loff_t pos,
			unsigned len);
	void (*put_folio)(struct inode *inode, loff_t pos, unsigned copied,
			struct folio *folio);

	/*
	 * Check that the cached iomap still maps correctly to the filesystem's
	 * internal extent map. FS internal extent maps can change while iomap
	 * is iterating a cached iomap, so this hook allows iomap to detect that
	 * the iomap needs to be refreshed during a long running write
	 * operation.
	 *
	 * The filesystem can store internal state (e.g. a sequence number) in
	 * iomap->validity_cookie when the iomap is first mapped to be able to
	 * detect changes between mapping time and whenever .iomap_valid() is
	 * called.
	 *
	 * This is called with the folio over the specified file position held
	 * locked by the iomap code.
	 */
	bool (*iomap_valid)(struct inode *inode, const struct iomap *iomap);
};

/*
 * Flags for iomap_begin / iomap_end.  No flag implies a read.
 */
#define IOMAP_WRITE		(1 << 0) /* writing, must allocate blocks */
#define IOMAP_ZERO		(1 << 1) /* zeroing operation, may skip holes */
#define IOMAP_REPORT		(1 << 2) /* report extent status, e.g. FIEMAP */
#define IOMAP_FAULT		(1 << 3) /* mapping for page fault */
#define IOMAP_DIRECT		(1 << 4) /* direct I/O */
#define IOMAP_NOWAIT		(1 << 5) /* do not block */
#define IOMAP_OVERWRITE_ONLY	(1 << 6) /* only pure overwrites allowed */
#define IOMAP_UNSHARE		(1 << 7) /* unshare_file_range */
#ifdef CONFIG_FS_DAX
#define IOMAP_DAX		(1 << 8) /* DAX mapping */
#else
#define IOMAP_DAX		0
#endif /* CONFIG_FS_DAX */

struct iomap_ops {
	/*
	 * Return the existing mapping at pos, or reserve space starting at
	 * pos for up to length, as long as we can do it as a single mapping.
	 * The actual length is returned in iomap->length.
	 */
	int (*iomap_begin)(struct inode *inode, loff_t pos, loff_t length,
			unsigned flags, struct iomap *iomap,
			struct iomap *srcmap);

	/*
	 * Commit and/or unreserve space previous allocated using iomap_begin.
	 * Written indicates the length of the successful write operation which
	 * needs to be commited, while the rest needs to be unreserved.
	 * Written might be zero if no data was written.
	 */
	int (*iomap_end)(struct inode *inode, loff_t pos, loff_t length,
			ssize_t written, unsigned flags, struct iomap *iomap);
};

/**
 * struct iomap_iter - Iterate through a range of a file
 * @inode: Set at the start of the iteration and should not change.
 * @pos: The current file position we are operating on.  It is updated by
 *	calls to iomap_iter().  Treat as read-only in the body.
 * @len: The remaining length of the file segment we're operating on.
 *	It is updated at the same time as @pos.
 * @processed: The number of bytes processed by the body in the most recent
 *	iteration, or a negative errno. 0 causes the iteration to stop.
 * @flags: Zero or more of the iomap_begin flags above.
 * @iomap: Map describing the I/O iteration
 * @srcmap: Source map for COW operations
 */
struct iomap_iter {
	struct inode *inode;
	loff_t pos;
	u64 len;
	s64 processed;
	unsigned flags;
	struct iomap iomap;
	struct iomap srcmap;
	void *private;
};

int iomap_iter(struct iomap_iter *iter, const struct iomap_ops *ops);

/**
 * iomap_length - length of the current iomap iteration
 * @iter: iteration structure
 *
 * Returns the length that the operation applies to for the current iteration.
 */
static inline u64 iomap_length(const struct iomap_iter *iter)
{
	u64 end = iter->iomap.offset + iter->iomap.length;

	if (iter->srcmap.type != IOMAP_HOLE)
		end = min(end, iter->srcmap.offset + iter->srcmap.length);
	return min(iter->len, end - iter->pos);
}

/**
 * iomap_iter_srcmap - return the source map for the current iomap iteration
 * @i: iteration structure
 *
 * Write operations on file systems with reflink support might require a
 * source and a destination map.  This function retourns the source map
 * for a given operation, which may or may no be identical to the destination
 * map in &i->iomap.
 */
static inline const struct iomap *iomap_iter_srcmap(const struct iomap_iter *i)
{
	if (i->srcmap.type != IOMAP_HOLE)
		return &i->srcmap;
	return &i->iomap;
}

/*
<<<<<<< HEAD
 * Return the file offset for the first unchanged block after a short write.
 *
 * If nothing was written, round @pos down to point at the first block in
 * the range, else round up to include the partially written block.
 */
static inline loff_t iomap_last_written_block(struct inode *inode, loff_t pos,
		ssize_t written)
{
	if (unlikely(!written))
		return round_down(pos, i_blocksize(inode));
	return round_up(pos + written, i_blocksize(inode));
=======
 * Check if the range needs to be unshared for a FALLOC_FL_UNSHARE_RANGE
 * operation.
 *
 * Don't bother with blocks that are not shared to start with; or mappings that
 * cannot be shared, such as inline data, delalloc reservations, holes or
 * unwritten extents.
 *
 * Note that we use srcmap directly instead of iomap_iter_srcmap as unsharing
 * requires providing a separate source map, and the presence of one is a good
 * indicator that unsharing is needed, unlike IOMAP_F_SHARED which can be set
 * for any data that goes into the COW fork for XFS.
 */
static inline bool iomap_want_unshare_iter(const struct iomap_iter *iter)
{
	return (iter->iomap.flags & IOMAP_F_SHARED) &&
		iter->srcmap.type == IOMAP_MAPPED;
>>>>>>> 6db38858
}

ssize_t iomap_file_buffered_write(struct kiocb *iocb, struct iov_iter *from,
		const struct iomap_ops *ops, void *private);
int iomap_read_folio(struct folio *folio, const struct iomap_ops *ops);
void iomap_readahead(struct readahead_control *, const struct iomap_ops *ops);
bool iomap_is_partially_uptodate(struct folio *, size_t from, size_t count);
struct folio *iomap_get_folio(struct iomap_iter *iter, loff_t pos, size_t len);
bool iomap_release_folio(struct folio *folio, gfp_t gfp_flags);
void iomap_invalidate_folio(struct folio *folio, size_t offset, size_t len);
bool iomap_dirty_folio(struct address_space *mapping, struct folio *folio);
int iomap_file_unshare(struct inode *inode, loff_t pos, loff_t len,
		const struct iomap_ops *ops);
int iomap_zero_range(struct inode *inode, loff_t pos, loff_t len,
		bool *did_zero, const struct iomap_ops *ops);
int iomap_truncate_page(struct inode *inode, loff_t pos, bool *did_zero,
		const struct iomap_ops *ops);
vm_fault_t iomap_page_mkwrite(struct vm_fault *vmf,
			const struct iomap_ops *ops);

typedef void (*iomap_punch_t)(struct inode *inode, loff_t offset, loff_t length,
		struct iomap *iomap);
void iomap_write_delalloc_release(struct inode *inode, loff_t start_byte,
		loff_t end_byte, unsigned flags, struct iomap *iomap,
		iomap_punch_t punch);

int iomap_fiemap(struct inode *inode, struct fiemap_extent_info *fieinfo,
		u64 start, u64 len, const struct iomap_ops *ops);
loff_t iomap_seek_hole(struct inode *inode, loff_t offset,
		const struct iomap_ops *ops);
loff_t iomap_seek_data(struct inode *inode, loff_t offset,
		const struct iomap_ops *ops);
sector_t iomap_bmap(struct address_space *mapping, sector_t bno,
		const struct iomap_ops *ops);

/*
 * Structure for writeback I/O completions.
 */
struct iomap_ioend {
	struct list_head	io_list;	/* next ioend in chain */
	u16			io_type;
	u16			io_flags;	/* IOMAP_F_* */
	struct inode		*io_inode;	/* file being written to */
	size_t			io_size;	/* size of the extent */
	loff_t			io_offset;	/* offset in the file */
	sector_t		io_sector;	/* start sector of ioend */
	struct bio		io_bio;		/* MUST BE LAST! */
};

static inline struct iomap_ioend *iomap_ioend_from_bio(struct bio *bio)
{
	return container_of(bio, struct iomap_ioend, io_bio);
}

struct iomap_writeback_ops {
	/*
	 * Required, maps the blocks so that writeback can be performed on
	 * the range starting at offset.
	 *
	 * Can return arbitrarily large regions, but we need to call into it at
	 * least once per folio to allow the file systems to synchronize with
	 * the write path that could be invalidating mappings.
	 *
	 * An existing mapping from a previous call to this method can be reused
	 * by the file system if it is still valid.
	 */
	int (*map_blocks)(struct iomap_writepage_ctx *wpc, struct inode *inode,
			  loff_t offset, unsigned len);

	/*
	 * Optional, allows the file systems to perform actions just before
	 * submitting the bio and/or override the bio end_io handler for complex
	 * operations like copy on write extent manipulation or unwritten extent
	 * conversions.
	 */
	int (*prepare_ioend)(struct iomap_ioend *ioend, int status);

	/*
	 * Optional, allows the file system to discard state on a page where
	 * we failed to submit any I/O.
	 */
	void (*discard_folio)(struct folio *folio, loff_t pos);
};

struct iomap_writepage_ctx {
	struct iomap		iomap;
	struct iomap_ioend	*ioend;
	const struct iomap_writeback_ops *ops;
	u32			nr_folios;	/* folios added to the ioend */
};

void iomap_finish_ioends(struct iomap_ioend *ioend, int error);
void iomap_ioend_try_merge(struct iomap_ioend *ioend,
		struct list_head *more_ioends);
void iomap_sort_ioends(struct list_head *ioend_list);
int iomap_writepages(struct address_space *mapping,
		struct writeback_control *wbc, struct iomap_writepage_ctx *wpc,
		const struct iomap_writeback_ops *ops);

/*
 * Flags for direct I/O ->end_io:
 */
#define IOMAP_DIO_UNWRITTEN	(1 << 0)	/* covers unwritten extent(s) */
#define IOMAP_DIO_COW		(1 << 1)	/* covers COW extent(s) */

struct iomap_dio_ops {
	int (*end_io)(struct kiocb *iocb, ssize_t size, int error,
		      unsigned flags);
	void (*submit_io)(const struct iomap_iter *iter, struct bio *bio,
		          loff_t file_offset);

	/*
	 * Filesystems wishing to attach private information to a direct io bio
	 * must provide a ->submit_io method that attaches the additional
	 * information to the bio and changes the ->bi_end_io callback to a
	 * custom function.  This function should, at a minimum, perform any
	 * relevant post-processing of the bio and end with a call to
	 * iomap_dio_bio_end_io.
	 */
	struct bio_set *bio_set;
};

/*
 * Wait for the I/O to complete in iomap_dio_rw even if the kiocb is not
 * synchronous.
 */
#define IOMAP_DIO_FORCE_WAIT	(1 << 0)

/*
 * Do not allocate blocks or zero partial blocks, but instead fall back to
 * the caller by returning -EAGAIN.  Used to optimize direct I/O writes that
 * are not aligned to the file system block size.
  */
#define IOMAP_DIO_OVERWRITE_ONLY	(1 << 1)

/*
 * When a page fault occurs, return a partial synchronous result and allow
 * the caller to retry the rest of the operation after dealing with the page
 * fault.
 */
#define IOMAP_DIO_PARTIAL		(1 << 2)

ssize_t iomap_dio_rw(struct kiocb *iocb, struct iov_iter *iter,
		const struct iomap_ops *ops, const struct iomap_dio_ops *dops,
		unsigned int dio_flags, void *private, size_t done_before);
struct iomap_dio *__iomap_dio_rw(struct kiocb *iocb, struct iov_iter *iter,
		const struct iomap_ops *ops, const struct iomap_dio_ops *dops,
		unsigned int dio_flags, void *private, size_t done_before);
ssize_t iomap_dio_complete(struct iomap_dio *dio);
void iomap_dio_bio_end_io(struct bio *bio);

#ifdef CONFIG_SWAP
struct file;
struct swap_info_struct;

int iomap_swapfile_activate(struct swap_info_struct *sis,
		struct file *swap_file, sector_t *pagespan,
		const struct iomap_ops *ops);
#else
# define iomap_swapfile_activate(sis, swapfile, pagespan, ops)	(-EIO)
#endif /* CONFIG_SWAP */

#endif /* LINUX_IOMAP_H */<|MERGE_RESOLUTION|>--- conflicted
+++ resolved
@@ -257,7 +257,6 @@
 }
 
 /*
-<<<<<<< HEAD
  * Return the file offset for the first unchanged block after a short write.
  *
  * If nothing was written, round @pos down to point at the first block in
@@ -269,7 +268,9 @@
 	if (unlikely(!written))
 		return round_down(pos, i_blocksize(inode));
 	return round_up(pos + written, i_blocksize(inode));
-=======
+}
+
+/*
  * Check if the range needs to be unshared for a FALLOC_FL_UNSHARE_RANGE
  * operation.
  *
@@ -286,7 +287,6 @@
 {
 	return (iter->iomap.flags & IOMAP_F_SHARED) &&
 		iter->srcmap.type == IOMAP_MAPPED;
->>>>>>> 6db38858
 }
 
 ssize_t iomap_file_buffered_write(struct kiocb *iocb, struct iov_iter *from,
