--- conflicted
+++ resolved
@@ -62,15 +62,11 @@
 
 extern int mempool_resize(mempool_t *pool, int new_min_nr);
 extern void mempool_destroy(mempool_t *pool);
-<<<<<<< HEAD
-extern void *mempool_alloc(mempool_t *pool, gfp_t gfp_mask) __malloc;
-=======
 
 extern void *mempool_alloc_noprof(mempool_t *pool, gfp_t gfp_mask) __malloc;
 #define mempool_alloc(...)						\
 	alloc_hooks(mempool_alloc_noprof(__VA_ARGS__))
 
->>>>>>> 0c383648
 extern void *mempool_alloc_preallocated(mempool_t *pool) __malloc;
 extern void mempool_free(void *element, mempool_t *pool);
 
@@ -114,19 +110,6 @@
 	return mempool_create(min_nr, mempool_kvmalloc, mempool_kvfree, (void *) size);
 }
 
-void *mempool_kvmalloc(gfp_t gfp_mask, void *pool_data);
-void mempool_kvfree(void *element, void *pool_data);
-
-static inline int mempool_init_kvmalloc_pool(mempool_t *pool, int min_nr, size_t size)
-{
-	return mempool_init(pool, min_nr, mempool_kvmalloc, mempool_kvfree, (void *) size);
-}
-
-static inline mempool_t *mempool_create_kvmalloc_pool(int min_nr, size_t size)
-{
-	return mempool_create(min_nr, mempool_kvmalloc, mempool_kvfree, (void *) size);
-}
-
 /*
  * A mempool_alloc_t and mempool_free_t for a simple page allocator that
  * allocates pages of the order specified by pool_data
