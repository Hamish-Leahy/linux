--- conflicted
+++ resolved
@@ -52,15 +52,13 @@
 
 #ifdef __KERNEL__
 
-<<<<<<< HEAD
 #define ACPI_USE_SYSTEM_INTTYPES
-=======
+
 /* Compile for reduced hardware mode only with this kernel config */
 
 #ifdef CONFIG_ACPI_REDUCED_HARDWARE_ONLY
 #define ACPI_REDUCED_HARDWARE 1
 #endif
->>>>>>> 7919010c
 
 #include <linux/string.h>
 #include <linux/kernel.h>
